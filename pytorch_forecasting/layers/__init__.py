--- conflicted
+++ resolved
@@ -51,10 +51,7 @@
     "sLSTMLayer",
     "sLSTMNetwork",
     "SeriesDecomposition",
-<<<<<<< HEAD
     "RevIN",
-=======
     "ResidualBlock",
     "embedding_cat_variables",
->>>>>>> 60740117
 ]