--- conflicted
+++ resolved
@@ -1,174 +1,3 @@
-<<<<<<< HEAD
-"""
-Timeseries models share a number of common characteristics. This module implements these in a common base class.
-"""
-from collections import namedtuple
-import copy
-from copy import deepcopy
-import inspect
-import logging
-import os
-from typing import Any, Callable, Dict, Iterable, List, Literal, Optional, Tuple, Union
-import warnings
-
-import pytorch_lightning as pl
-from pytorch_lightning import LightningModule, Trainer
-from pytorch_lightning.callbacks import BasePredictionWriter, LearningRateFinder
-from pytorch_lightning.trainer.states import RunningStage
-from pytorch_lightning.utilities.parsing import AttributeDict, get_init_args
-import matplotlib.pyplot as plt
-import numpy as np
-from numpy.lib.function_base import iterable
-import pandas as pd
-import pytorch_optimizer
-from pytorch_optimizer import Ranger21
-import scipy.stats
-import torch
-import torch.nn as nn
-from torch.nn.utils import rnn
-from torch.optim.lr_scheduler import LambdaLR, ReduceLROnPlateau
-from torch.utils.data import DataLoader
-from tqdm.autonotebook import tqdm
-import yaml
-
-from pytorch_forecasting.data import TimeSeriesDataSet
-from pytorch_forecasting.data.encoders import EncoderNormalizer, GroupNormalizer, MultiNormalizer, NaNLabelEncoder
-from pytorch_forecasting.metrics import (
-    MAE,
-    MASE,
-    SMAPE,
-    DistributionLoss,
-    MultiHorizonMetric,
-    MultiLoss,
-    QuantileLoss,
-    convert_torchmetric_to_pytorch_forecasting_metric,
-)
-from pytorch_forecasting.metrics.base_metrics import Metric
-from pytorch_forecasting.models.nn.embeddings import MultiEmbedding
-from pytorch_forecasting.utils import (
-    InitialParameterRepresenterMixIn,
-    OutputMixIn,
-    TupleOutputMixIn,
-    apply_to_list,
-    concat_sequences,
-    create_mask,
-    get_embedding_size,
-    groupby_apply,
-    to_list,
-)
-
-# todo: compile models
-
-
-def _torch_cat_na(x: List[torch.Tensor]) -> torch.Tensor:
-    """
-    Concatenate tensor along ``dim=0`` and add nans along ``dim=1`` if necessary.
-
-    Allows concatenation of tensors where ``dim=1`` are not equal.
-    Missing values are filled up with ``nan``.
-
-    Args:
-        x (List[torch.Tensor]): list of tensors to concatenate along dimension 0
-
-    Returns:
-        torch.Tensor: concatenated tensor
-    """
-    if x[0].ndim > 1:
-        first_lens = [xi.shape[1] for xi in x]
-        max_first_len = max(first_lens)
-        if max_first_len > min(first_lens):
-            x = [
-                xi
-                if xi.shape[1] == max_first_len
-                else torch.cat(
-                    [
-                        xi,
-                        torch.full(
-                            (xi.shape[0], max_first_len - xi.shape[1], *xi.shape[2:]), float("nan"), device=xi.device
-                        ),
-                    ],
-                    dim=1,
-                )
-                for xi in x
-            ]
-
-    # check if remaining dimensions are all equal
-    if x[0].ndim > 2:
-        remaining_dimensions_equal = all([all([xi.size(i) == x[0].size(i) for xi in x]) for i in range(2, x[0].ndim)])
-    else:
-        remaining_dimensions_equal = True
-
-    # deaggregate
-    if remaining_dimensions_equal:
-        return torch.cat(x, dim=0)
-    else:
-        # make list instead but warn
-        warnings.warn(
-            f"Not all dimensions are equal for tensors shapes. Example tensor {x[0].shape}. "
-            "Returning list instead of torch.Tensor.",
-            UserWarning,
-        )
-        return [xii for xi in x for xii in xi]
-
-
-def _concatenate_output(
-    output: List[Dict[str, List[Union[List[torch.Tensor], torch.Tensor, bool, int, str, np.ndarray]]]]
-) -> Dict[str, Union[torch.Tensor, np.ndarray, List[Union[torch.Tensor, int, bool, str]]]]:
-    """
-    Concatenate multiple batches of output dictionary.
-
-    Args:
-        output (List[Dict[str, List[Union[List[torch.Tensor], torch.Tensor, bool, int, str, np.ndarray]]]]):
-            list of outputs to concatenate. Each entry corresponds to a batch.
-
-    Returns:
-        Dict[str, Union[torch.Tensor, np.ndarray, List[Union[torch.Tensor, int, bool, str]]]]:
-            concatenated output
-    """
-    output_cat = {}
-    for name in output[0].keys():
-        v0 = output[0][name]
-        # concatenate simple tensors
-        if isinstance(v0, torch.Tensor):
-            output_cat[name] = _torch_cat_na([out[name] for out in output])
-        # concatenate list of tensors
-        elif isinstance(v0, (tuple, list)) and len(v0) > 0:
-            output_cat[name] = []
-            for target_id in range(len(v0)):
-                if isinstance(v0[target_id], torch.Tensor):
-                    output_cat[name].append(_torch_cat_na([out[name][target_id] for out in output]))
-                else:
-                    try:
-                        output_cat[name].append(np.concatenate([out[name][target_id] for out in output], axis=0))
-                    except ValueError:
-                        output_cat[name] = [item for out in output for item in out[name][target_id]]
-        # flatten list for everything else
-        else:
-            try:
-                output_cat[name] = np.concatenate([out[name] for out in output], axis=0)
-            except ValueError:
-                if iterable(output[0][name]):
-                    output_cat[name] = [item for out in output for item in out[name]]
-                else:
-                    output_cat[name] = [out[name] for out in output]
-
-    if isinstance(output[0], OutputMixIn):
-        output_cat = output[0].__class__(**output_cat)
-    return output_cat
-
-
-STAGE_STATES = {
-    RunningStage.TRAINING: "train",
-    RunningStage.VALIDATING: "val",
-    RunningStage.TESTING: "test",
-    RunningStage.PREDICTING: "predict",
-    RunningStage.SANITY_CHECKING: "sanity_check",
-}
-
-# return type of predict function
-PredictTuple = namedtuple(
-    "prediction", ["output", "x", "index", "decoder_lengths", "y"], defaults=(None, None, None, None, None)
-=======
 """Base classes for pytorch-foercasting models."""
 
 from pytorch_forecasting.models.base import (
@@ -177,7 +6,6 @@
     BaseModel,
     BaseModelWithCovariates,
     Prediction,
->>>>>>> e6a3ea7d
 )
 
 __all__ = [
