"""N-HiTS model for timeseries forecasting with covariates."""

from pytorch_forecasting.models.nhits._nhits import NHiTS
from pytorch_forecasting.models.nhits.sub_modules import NHiTS as NHiTSModule
<<<<<<< HEAD
from pytorch_forecasting.models.nn.embeddings import MultiEmbedding
from pytorch_forecasting.utils import create_mask, detach, to_list


class NHiTS(BaseModelWithCovariates):
    def __init__(
        self,
        output_size: Union[int, List[int]] = 1,
        static_categoricals: List[str] = [],
        static_reals: List[str] = [],
        time_varying_categoricals_encoder: List[str] = [],
        time_varying_categoricals_decoder: List[str] = [],
        categorical_groups: Dict[str, List[str]] = {},
        time_varying_reals_encoder: List[str] = [],
        time_varying_reals_decoder: List[str] = [],
        embedding_sizes: Dict[str, Tuple[int, int]] = {},
        embedding_paddings: List[str] = [],
        embedding_labels: Dict[str, np.ndarray] = {},
        x_reals: List[str] = [],
        x_categoricals: List[str] = [],
        context_length: int = 1,
        prediction_length: int = 1,
        static_hidden_size: Optional[int] = None,
        naive_level: bool = True,
        shared_weights: bool = True,
        activation: str = "ReLU",
        initialization: str = "lecun_normal",
        n_blocks: List[int] = [1, 1, 1],
        n_layers: Union[int, List[int]] = 2,
        hidden_size: int = 512,
        pooling_sizes: Optional[List[int]] = None,
        downsample_frequencies: Optional[List[int]] = None,
        pooling_mode: str = "max",
        interpolation_mode: str = "linear",
        batch_normalization: bool = False,
        dropout: float = 0.0,
        learning_rate: float = 1e-2,
        log_interval: int = -1,
        log_gradient_flow: bool = False,
        log_val_interval: int = None,
        weight_decay: float = 1e-3,
        loss: MultiHorizonMetric = None,
        reduce_on_plateau_patience: int = 1000,
        backcast_loss_ratio: float = 0.0,
        logging_metrics: nn.ModuleList = None,
        **kwargs,
    ):
        """
        Initialize N-HiTS Model - use its :py:meth:`~from_dataset` method if possible.

        Based on the article
        `N-HiTS: Neural Hierarchical Interpolation for Time Series Forecasting <http://arxiv.org/abs/2201.12886>`_.
        The network has shown to increase accuracy by ~25% against
        :py:class:`~pytorch_forecasting.models.nbeats.NBeats` and also supports covariates.

        Args:
            hidden_size (int): size of hidden layers and can range from 8 to 1024 - use 32-128 if no
                covariates are employed. Defaults to 512.
            static_hidden_size (Optional[int], optional): size of hidden layers for static variables.
                Defaults to hidden_size.
            loss: loss to optimize. Defaults to MASE(). QuantileLoss is also supported
            shared_weights (bool, optional): if True, weights of blocks are shared in each stack. Defaults to True.
            naive_level (bool, optional): if True, native forecast of last observation is added at the beginnging.
                Defaults to True.
            initialization (str, optional): Initialization method. One of ['orthogonal', 'he_uniform', 'glorot_uniform',
                'glorot_normal', 'lecun_normal']. Defaults to "lecun_normal".
            n_blocks (List[int], optional): list of blocks used in each stack (i.e. length of stacks).
                Defaults to [1, 1, 1].
            n_layers (Union[int, List[int]], optional): Number of layers per block or list of number of
                layers used by blocks in each stack (i.e. length of stacks). Defaults to 2.
            pooling_sizes (Optional[List[int]], optional): List of pooling sizes for input for each stack,
                i.e. higher means more smoothing of input. Using an ordering of higher to lower in the list
                improves results.
                Defaults to a heuristic.
            pooling_mode (str, optional): Pooling mode for summarizing input. One of ['max','average'].
                Defaults to "max".
            downsample_frequencies (Optional[List[int]], optional): Downsample multiplier of output for each stack, i.e.
                higher means more interpolation at forecast time is required. Should be equal or higher
                than pooling_sizes but smaller equal prediction_length.
                Defaults to a heuristic to match pooling_sizes.
            interpolation_mode (str, optional): Interpolation mode for forecasting. One of ['linear', 'nearest',
                'cubic-x'] where 'x' is replaced by a batch size for the interpolation. Defaults to "linear".
            batch_normalization (bool, optional): Whether carry out batch normalization. Defaults to False.
            dropout (float, optional): dropout rate for hidden layers. Defaults to 0.0.
            activation (str, optional): activation function. One of ['ReLU', 'Softplus', 'Tanh', 'SELU',
                'LeakyReLU', 'PReLU', 'Sigmoid']. Defaults to "ReLU".
            output_size: number of outputs (typically number of quantiles for QuantileLoss and one target or list
                of output sizes but currently only point-forecasts allowed). Set automatically.
            static_categoricals: names of static categorical variables
            static_reals: names of static continuous variables
            time_varying_categoricals_encoder: names of categorical variables for encoder
            time_varying_categoricals_decoder: names of categorical variables for decoder
            time_varying_reals_encoder: names of continuous variables for encoder
            time_varying_reals_decoder: names of continuous variables for decoder
            categorical_groups: dictionary where values
                are list of categorical variables that are forming together a new categorical
                variable which is the key in the dictionary
            x_reals: order of continuous variables in tensor passed to forward function
            x_categoricals: order of categorical variables in tensor passed to forward function
            hidden_continuous_size: default for hidden size for processing continous variables (similar to categorical
                embedding size)
            hidden_continuous_sizes: dictionary mapping continuous input indices to sizes for variable selection
                (fallback to hidden_continuous_size if index is not in dictionary)
            embedding_sizes: dictionary mapping (string) indices to tuple of number of categorical classes and
                embedding size
            embedding_paddings: list of indices for embeddings which transform the zero's embedding to a zero vector
            embedding_labels: dictionary mapping (string) indices to list of categorical labels
            learning_rate: learning rate
            log_interval: log predictions every x batches, do not log if 0 or less, log interpretation if > 0. If < 1.0
                , will log multiple entries per batch. Defaults to -1.
            log_val_interval: frequency with which to log validation set metrics, defaults to log_interval
            log_gradient_flow: if to log gradient flow, this takes time and should be only done to diagnose training
                failures
            prediction_length: Length of the prediction. Also known as 'horizon'.
            context_length: Number of time units that condition the predictions. Also known as 'lookback period'.
                Should be between 1-10 times the prediction length.
            backcast_loss_ratio: weight of backcast in comparison to forecast when calculating the loss.
                A weight of 1.0 means that forecast and backcast loss is weighted the same (regardless of backcast and
                forecast lengths). Defaults to 0.0, i.e. no weight.
            log_gradient_flow: if to log gradient flow, this takes time and should be only done to diagnose training
                failures
            reduce_on_plateau_patience (int): patience after which learning rate is reduced by a factor of 10
            logging_metrics (nn.ModuleList[MultiHorizonMetric]): list of metrics that are logged during training.
                Defaults to nn.ModuleList([SMAPE(), MAE(), RMSE(), MAPE(), MASE()])
            **kwargs: additional arguments to :py:class:`~BaseModel`.
        """
        if logging_metrics is None:
            logging_metrics = nn.ModuleList([SMAPE(), MAE(), RMSE(), MAPE(), MASE()])
        if loss is None:
            loss = MASE()

        if activation == "SELU":
            self.hparams.initialization = "lecun_normal"

        # provide default downsampling sizes
        n_stacks = len(n_blocks)
        if pooling_sizes is None:
            pooling_sizes = np.exp2(np.round(np.linspace(0.49, np.log2(prediction_length / 2), n_stacks)))
            pooling_sizes = [int(x) for x in pooling_sizes[::-1]]
        if downsample_frequencies is None:
            downsample_frequencies = [min(prediction_length, int(np.power(x, 1.5))) for x in pooling_sizes]

        # set static hidden size
        if static_hidden_size is None:
            static_hidden_size = hidden_size

        # set layers
        if isinstance(n_layers, int):
            n_layers = [n_layers] * n_stacks

        self.save_hyperparameters()
        super().__init__(loss=loss, logging_metrics=logging_metrics, **kwargs)

        self.embeddings = MultiEmbedding(
            embedding_sizes=self.hparams.embedding_sizes,
            categorical_groups=self.hparams.categorical_groups,
            embedding_paddings=self.hparams.embedding_paddings,
            x_categoricals=self.hparams.x_categoricals,
        )

        self.model = NHiTSModule(
            context_length=self.hparams.context_length,
            prediction_length=self.hparams.prediction_length,
            output_size=to_list(output_size),
            static_size=self.static_size,
            covariate_size=self.covariate_size,
            static_hidden_size=self.hparams.static_hidden_size,
            n_blocks=self.hparams.n_blocks,
            n_layers=self.hparams.n_layers,
            hidden_size=self.n_stacks * [2 * [self.hparams.hidden_size]],
            pooling_sizes=self.hparams.pooling_sizes,
            downsample_frequencies=self.hparams.downsample_frequencies,
            pooling_mode=self.hparams.pooling_mode,
            interpolation_mode=self.hparams.interpolation_mode,
            dropout=self.hparams.dropout,
            activation=self.hparams.activation,
            initialization=self.hparams.initialization,
            batch_normalization=self.hparams.batch_normalization,
            shared_weights=self.hparams.shared_weights,
            naive_level=self.hparams.naive_level,
        )

    @property
    def covariate_size(self) -> int:
        """Covariate size.

        Returns:
            int: size of time-dependent covariates
        """
        return len(set(self.hparams.time_varying_reals_decoder) - set(self.target_names)) + sum(
            self.embeddings.output_size[name] for name in self.hparams.time_varying_categoricals_encoder
        )

    @property
    def static_size(self) -> int:
        """Static covariate size.

        Returns:
            int: size of static covariates
        """
        return len(self.hparams.static_reals) + sum(
            self.embeddings.output_size[name] for name in self.hparams.static_categoricals
        )

    @property
    def n_stacks(self) -> int:
        """Number of stacks.

        Returns:
            int: number of stacks.
        """
        return len(self.hparams.n_blocks)

    def forward(self, x: Dict[str, torch.Tensor]) -> Dict[str, torch.Tensor]:
        """
        Pass forward of network.

        Args:
            x (Dict[str, torch.Tensor]): input from dataloader generated from
                :py:class:`~pytorch_forecasting.data.timeseries.TimeSeriesDataSet`.

        Returns:
            Dict[str, torch.Tensor]: output of model
        """
        # covariates
        if self.covariate_size > 0:
            encoder_features = self.extract_features(x, self.embeddings, period="encoder")
            encoder_x_t = torch.concat(
                [encoder_features[name] for name in self.encoder_variables if name not in self.target_names],
                dim=2,
            )
            decoder_features = self.extract_features(x, self.embeddings, period="decoder")
            decoder_x_t = torch.concat([decoder_features[name] for name in self.decoder_variables], dim=2)
        else:
            encoder_x_t = None
            decoder_x_t = None

        # statics
        if self.static_size > 0:
            x_s = torch.concat([encoder_features[name][:, 0] for name in self.static_variables], dim=1)
        else:
            x_s = None

        # target
        encoder_y = x["encoder_cont"][..., self.target_positions]
        encoder_mask = create_mask(x["encoder_lengths"].max(), x["encoder_lengths"], inverse=True)

        # run model
        forecast, backcast, block_forecasts, block_backcasts = self.model(
            encoder_y, encoder_mask, encoder_x_t, decoder_x_t, x_s
        )
        backcast = encoder_y - backcast

        # create block output: detach and split by block
        block_backcasts = block_backcasts.detach()
        block_forecasts = block_forecasts.detach()

        if isinstance(self.hparams.output_size, (tuple, list)):
            forecast = forecast.split(self.hparams.output_size, dim=2)
            backcast = backcast.split(1, dim=2)
            block_backcasts = tuple(
                self.transform_output(block.squeeze(3).split(1, dim=2), target_scale=x["target_scale"])
                for block in block_backcasts.split(1, dim=3)
            )
            block_forecasts = tuple(
                self.transform_output(
                    block.squeeze(3).split(self.hparams.output_size, dim=2), target_scale=x["target_scale"]
                )
                for block in block_forecasts.split(1, dim=3)
            )
        else:
            block_backcasts = tuple(
                self.transform_output(block.squeeze(3), target_scale=x["target_scale"], loss=MultiHorizonMetric())
                for block in block_backcasts.split(1, dim=3)
            )
            block_forecasts = tuple(
                self.transform_output(block.squeeze(3), target_scale=x["target_scale"])
                for block in block_forecasts.split(1, dim=3)
            )

        return self.to_network_output(
            prediction=self.transform_output(
                forecast, target_scale=x["target_scale"]
            ),  # (n_outputs x) n_samples x n_timesteps x output_size
            backcast=self.transform_output(
                backcast, target_scale=x["target_scale"], loss=MultiHorizonMetric()
            ),  # (n_outputs x) n_samples x n_timesteps x 1
            block_backcasts=block_backcasts,  # n_blocks x (n_outputs x) n_samples x n_timesteps x 1
            block_forecasts=block_forecasts,  # n_blocks x (n_outputs x) n_samples x n_timesteps x output_size
        )

    @classmethod
    def from_dataset(cls, dataset: TimeSeriesDataSet, **kwargs):
        """
        Convenience function to create network from :py:class`~pytorch_forecasting.data.timeseries.TimeSeriesDataSet`.

        Args:
            dataset (TimeSeriesDataSet): dataset where sole predictor is the target.
            **kwargs: additional arguments to be passed to ``__init__`` method.

        Returns:
            NBeats
        """
        # validate arguments
        assert not isinstance(
            dataset.target_normalizer, NaNLabelEncoder
        ), "only regression tasks are supported - target must not be categorical"
        assert (
            dataset.min_encoder_length == dataset.max_encoder_length
        ), "only fixed encoder length is allowed, but min_encoder_length != max_encoder_length"

        assert (
            dataset.max_prediction_length == dataset.min_prediction_length
        ), "only fixed prediction length is allowed, but max_prediction_length != min_prediction_length"

        assert dataset.randomize_length is None, "length has to be fixed, but randomize_length is not None"
        assert not dataset.add_relative_time_idx, "add_relative_time_idx has to be False"

        new_kwargs = copy(kwargs)
        new_kwargs.update(
            {"prediction_length": dataset.max_prediction_length, "context_length": dataset.max_encoder_length}
        )
        new_kwargs.update(cls.deduce_default_output_parameters(dataset, kwargs, MASE()))

        assert (new_kwargs.get("backcast_loss_ratio", 0) == 0) | (
            isinstance(new_kwargs["output_size"], int) and new_kwargs["output_size"] == 1
        ) or all(
            o == 1 for o in new_kwargs["output_size"]
        ), "output sizes can only be of size 1, i.e. point forecasts if backcast_loss_ratio > 0"

        # initialize class
        return super().from_dataset(dataset, **new_kwargs)

    def step(self, x, y, batch_idx) -> Dict[str, torch.Tensor]:
        """
        Take training / validation step.
        """
        log, out = super().step(x, y, batch_idx=batch_idx)

        if self.hparams.backcast_loss_ratio > 0 and not self.predicting:  # add loss from backcast
            backcast = out["backcast"]
            backcast_weight = (
                self.hparams.backcast_loss_ratio * self.hparams.prediction_length / self.hparams.context_length
            )
            backcast_weight = backcast_weight / (backcast_weight + 1)  # normalize
            forecast_weight = 1 - backcast_weight
            if isinstance(self.loss, (MultiLoss, MASE)):
                backcast_loss = (
                    self.loss(
                        backcast,
                        (x["encoder_target"], None),
                        encoder_target=x["decoder_target"],
                        encoder_lengths=x["decoder_lengths"],
                    )
                    * backcast_weight
                )
            else:
                backcast_loss = self.loss(backcast, x["encoder_target"]) * backcast_weight
            label = ["val", "train"][self.training]
            self.log(
                f"{label}_backcast_loss",
                backcast_loss,
                on_epoch=True,
                on_step=self.training,
                batch_size=len(x["decoder_target"]),
            )
            self.log(
                f"{label}_forecast_loss",
                log["loss"],
                on_epoch=True,
                on_step=self.training,
                batch_size=len(x["decoder_target"]),
            )
            log["loss"] = log["loss"] * forecast_weight + backcast_loss

        # log interpretation
        self.log_interpretation(x, out, batch_idx=batch_idx)
        return log, out

    def plot_interpretation(
        self,
        x: Dict[str, torch.Tensor],
        output: Dict[str, torch.Tensor],
        idx: int,
        ax=None,
    ) -> plt.Figure:
        """
        Plot interpretation.

        Plot two pannels: prediction and backcast vs actuals and
        decomposition of prediction into different block predictions which capture different frequencies.

        Args:
            x (Dict[str, torch.Tensor]): network input
            output (Dict[str, torch.Tensor]): network output
            idx (int): index of sample for which to plot the interpretation.
            ax (List[matplotlib axes], optional): list of two matplotlib axes onto which to plot the interpretation.
                Defaults to None.

        Returns:
            plt.Figure: matplotlib figure
        """
        if not isinstance(self.loss, MultiLoss):  # not multi-target
            prediction = self.to_prediction(dict(prediction=output["prediction"][[idx]].detach()))[0].cpu()
            block_forecasts = [
                self.to_prediction(dict(prediction=block[[idx]].detach()))[0].cpu()
                for block in output["block_forecasts"]
            ]
        elif isinstance(output["prediction"], (tuple, list)):  # multi-target
            figs = []
            # predictions and block forecasts need to be converted
            prediction = [p[[idx]].detach() for p in output["prediction"]]  # select index
            prediction = self.to_prediction(dict(prediction=prediction))  # transform to prediction
            prediction = [p[0].cpu() for p in prediction]  # select first and only index

            block_forecasts = [
                self.to_prediction(dict(prediction=[b[[idx]].detach() for b in block]))
                for block in output["block_forecasts"]
            ]
            block_forecasts = [[b[0].cpu() for b in block] for block in block_forecasts]

            for i in range(len(self.target_names)):
                if ax is not None:
                    ax_i = ax[i]
                else:
                    ax_i = None

                figs.append(
                    self.plot_interpretation(
                        dict(encoder_target=x["encoder_target"][i], decoder_target=x["decoder_target"][i]),
                        dict(
                            backcast=output["backcast"][i],
                            prediction=prediction[i],
                            block_backcasts=[block[i] for block in output["block_backcasts"]],
                            block_forecasts=[block[i] for block in block_forecasts],
                        ),
                        idx=idx,
                        ax=ax_i,
                    )
                )
            return figs
        else:
            prediction = output["prediction"]  # multi target that has already been transformed
            block_forecasts = output["block_forecasts"]

        if ax is None:
            fig, ax = plt.subplots(2, 1, figsize=(6, 8), sharex=True, sharey=True)
        else:
            fig = ax[0].get_figure()

        # plot target vs prediction
        # target
        prop_cycle = iter(plt.rcParams["axes.prop_cycle"])
        color = next(prop_cycle)["color"]
        ax[0].plot(torch.arange(-self.hparams.context_length, 0), x["encoder_target"][idx].detach().cpu(), c=color)
        ax[0].plot(
            torch.arange(self.hparams.prediction_length),
            x["decoder_target"][idx].detach().cpu(),
            label="Target",
            c=color,
        )
        # prediction
        color = next(prop_cycle)["color"]
        ax[0].plot(
            torch.arange(-self.hparams.context_length, 0),
            output["backcast"][idx][..., 0].detach().cpu(),
            label="Backcast",
            c=color,
        )
        ax[0].plot(
            torch.arange(self.hparams.prediction_length),
            prediction,
            label="Forecast",
            c=color,
        )

        # plot blocks
        for pooling_size, block_backcast, block_forecast in zip(
            self.hparams.pooling_sizes, output["block_backcasts"][1:], block_forecasts
        ):
            color = next(prop_cycle)["color"]
            ax[1].plot(
                torch.arange(-self.hparams.context_length, 0),
                block_backcast[idx][..., 0].detach().cpu(),
                c=color,
            )
            ax[1].plot(
                torch.arange(self.hparams.prediction_length),
                block_forecast,
                c=color,
                label=f"Pooling size: {pooling_size}",
            )
        ax[1].set_xlabel("Time")

        fig.legend()
        return fig
=======
>>>>>>> e6a3ea7d

__all__ = ["NHits", "NHiTSModule"]<|MERGE_RESOLUTION|>--- conflicted
+++ resolved
@@ -2,504 +2,5 @@
 
 from pytorch_forecasting.models.nhits._nhits import NHiTS
 from pytorch_forecasting.models.nhits.sub_modules import NHiTS as NHiTSModule
-<<<<<<< HEAD
-from pytorch_forecasting.models.nn.embeddings import MultiEmbedding
-from pytorch_forecasting.utils import create_mask, detach, to_list
-
-
-class NHiTS(BaseModelWithCovariates):
-    def __init__(
-        self,
-        output_size: Union[int, List[int]] = 1,
-        static_categoricals: List[str] = [],
-        static_reals: List[str] = [],
-        time_varying_categoricals_encoder: List[str] = [],
-        time_varying_categoricals_decoder: List[str] = [],
-        categorical_groups: Dict[str, List[str]] = {},
-        time_varying_reals_encoder: List[str] = [],
-        time_varying_reals_decoder: List[str] = [],
-        embedding_sizes: Dict[str, Tuple[int, int]] = {},
-        embedding_paddings: List[str] = [],
-        embedding_labels: Dict[str, np.ndarray] = {},
-        x_reals: List[str] = [],
-        x_categoricals: List[str] = [],
-        context_length: int = 1,
-        prediction_length: int = 1,
-        static_hidden_size: Optional[int] = None,
-        naive_level: bool = True,
-        shared_weights: bool = True,
-        activation: str = "ReLU",
-        initialization: str = "lecun_normal",
-        n_blocks: List[int] = [1, 1, 1],
-        n_layers: Union[int, List[int]] = 2,
-        hidden_size: int = 512,
-        pooling_sizes: Optional[List[int]] = None,
-        downsample_frequencies: Optional[List[int]] = None,
-        pooling_mode: str = "max",
-        interpolation_mode: str = "linear",
-        batch_normalization: bool = False,
-        dropout: float = 0.0,
-        learning_rate: float = 1e-2,
-        log_interval: int = -1,
-        log_gradient_flow: bool = False,
-        log_val_interval: int = None,
-        weight_decay: float = 1e-3,
-        loss: MultiHorizonMetric = None,
-        reduce_on_plateau_patience: int = 1000,
-        backcast_loss_ratio: float = 0.0,
-        logging_metrics: nn.ModuleList = None,
-        **kwargs,
-    ):
-        """
-        Initialize N-HiTS Model - use its :py:meth:`~from_dataset` method if possible.
-
-        Based on the article
-        `N-HiTS: Neural Hierarchical Interpolation for Time Series Forecasting <http://arxiv.org/abs/2201.12886>`_.
-        The network has shown to increase accuracy by ~25% against
-        :py:class:`~pytorch_forecasting.models.nbeats.NBeats` and also supports covariates.
-
-        Args:
-            hidden_size (int): size of hidden layers and can range from 8 to 1024 - use 32-128 if no
-                covariates are employed. Defaults to 512.
-            static_hidden_size (Optional[int], optional): size of hidden layers for static variables.
-                Defaults to hidden_size.
-            loss: loss to optimize. Defaults to MASE(). QuantileLoss is also supported
-            shared_weights (bool, optional): if True, weights of blocks are shared in each stack. Defaults to True.
-            naive_level (bool, optional): if True, native forecast of last observation is added at the beginnging.
-                Defaults to True.
-            initialization (str, optional): Initialization method. One of ['orthogonal', 'he_uniform', 'glorot_uniform',
-                'glorot_normal', 'lecun_normal']. Defaults to "lecun_normal".
-            n_blocks (List[int], optional): list of blocks used in each stack (i.e. length of stacks).
-                Defaults to [1, 1, 1].
-            n_layers (Union[int, List[int]], optional): Number of layers per block or list of number of
-                layers used by blocks in each stack (i.e. length of stacks). Defaults to 2.
-            pooling_sizes (Optional[List[int]], optional): List of pooling sizes for input for each stack,
-                i.e. higher means more smoothing of input. Using an ordering of higher to lower in the list
-                improves results.
-                Defaults to a heuristic.
-            pooling_mode (str, optional): Pooling mode for summarizing input. One of ['max','average'].
-                Defaults to "max".
-            downsample_frequencies (Optional[List[int]], optional): Downsample multiplier of output for each stack, i.e.
-                higher means more interpolation at forecast time is required. Should be equal or higher
-                than pooling_sizes but smaller equal prediction_length.
-                Defaults to a heuristic to match pooling_sizes.
-            interpolation_mode (str, optional): Interpolation mode for forecasting. One of ['linear', 'nearest',
-                'cubic-x'] where 'x' is replaced by a batch size for the interpolation. Defaults to "linear".
-            batch_normalization (bool, optional): Whether carry out batch normalization. Defaults to False.
-            dropout (float, optional): dropout rate for hidden layers. Defaults to 0.0.
-            activation (str, optional): activation function. One of ['ReLU', 'Softplus', 'Tanh', 'SELU',
-                'LeakyReLU', 'PReLU', 'Sigmoid']. Defaults to "ReLU".
-            output_size: number of outputs (typically number of quantiles for QuantileLoss and one target or list
-                of output sizes but currently only point-forecasts allowed). Set automatically.
-            static_categoricals: names of static categorical variables
-            static_reals: names of static continuous variables
-            time_varying_categoricals_encoder: names of categorical variables for encoder
-            time_varying_categoricals_decoder: names of categorical variables for decoder
-            time_varying_reals_encoder: names of continuous variables for encoder
-            time_varying_reals_decoder: names of continuous variables for decoder
-            categorical_groups: dictionary where values
-                are list of categorical variables that are forming together a new categorical
-                variable which is the key in the dictionary
-            x_reals: order of continuous variables in tensor passed to forward function
-            x_categoricals: order of categorical variables in tensor passed to forward function
-            hidden_continuous_size: default for hidden size for processing continous variables (similar to categorical
-                embedding size)
-            hidden_continuous_sizes: dictionary mapping continuous input indices to sizes for variable selection
-                (fallback to hidden_continuous_size if index is not in dictionary)
-            embedding_sizes: dictionary mapping (string) indices to tuple of number of categorical classes and
-                embedding size
-            embedding_paddings: list of indices for embeddings which transform the zero's embedding to a zero vector
-            embedding_labels: dictionary mapping (string) indices to list of categorical labels
-            learning_rate: learning rate
-            log_interval: log predictions every x batches, do not log if 0 or less, log interpretation if > 0. If < 1.0
-                , will log multiple entries per batch. Defaults to -1.
-            log_val_interval: frequency with which to log validation set metrics, defaults to log_interval
-            log_gradient_flow: if to log gradient flow, this takes time and should be only done to diagnose training
-                failures
-            prediction_length: Length of the prediction. Also known as 'horizon'.
-            context_length: Number of time units that condition the predictions. Also known as 'lookback period'.
-                Should be between 1-10 times the prediction length.
-            backcast_loss_ratio: weight of backcast in comparison to forecast when calculating the loss.
-                A weight of 1.0 means that forecast and backcast loss is weighted the same (regardless of backcast and
-                forecast lengths). Defaults to 0.0, i.e. no weight.
-            log_gradient_flow: if to log gradient flow, this takes time and should be only done to diagnose training
-                failures
-            reduce_on_plateau_patience (int): patience after which learning rate is reduced by a factor of 10
-            logging_metrics (nn.ModuleList[MultiHorizonMetric]): list of metrics that are logged during training.
-                Defaults to nn.ModuleList([SMAPE(), MAE(), RMSE(), MAPE(), MASE()])
-            **kwargs: additional arguments to :py:class:`~BaseModel`.
-        """
-        if logging_metrics is None:
-            logging_metrics = nn.ModuleList([SMAPE(), MAE(), RMSE(), MAPE(), MASE()])
-        if loss is None:
-            loss = MASE()
-
-        if activation == "SELU":
-            self.hparams.initialization = "lecun_normal"
-
-        # provide default downsampling sizes
-        n_stacks = len(n_blocks)
-        if pooling_sizes is None:
-            pooling_sizes = np.exp2(np.round(np.linspace(0.49, np.log2(prediction_length / 2), n_stacks)))
-            pooling_sizes = [int(x) for x in pooling_sizes[::-1]]
-        if downsample_frequencies is None:
-            downsample_frequencies = [min(prediction_length, int(np.power(x, 1.5))) for x in pooling_sizes]
-
-        # set static hidden size
-        if static_hidden_size is None:
-            static_hidden_size = hidden_size
-
-        # set layers
-        if isinstance(n_layers, int):
-            n_layers = [n_layers] * n_stacks
-
-        self.save_hyperparameters()
-        super().__init__(loss=loss, logging_metrics=logging_metrics, **kwargs)
-
-        self.embeddings = MultiEmbedding(
-            embedding_sizes=self.hparams.embedding_sizes,
-            categorical_groups=self.hparams.categorical_groups,
-            embedding_paddings=self.hparams.embedding_paddings,
-            x_categoricals=self.hparams.x_categoricals,
-        )
-
-        self.model = NHiTSModule(
-            context_length=self.hparams.context_length,
-            prediction_length=self.hparams.prediction_length,
-            output_size=to_list(output_size),
-            static_size=self.static_size,
-            covariate_size=self.covariate_size,
-            static_hidden_size=self.hparams.static_hidden_size,
-            n_blocks=self.hparams.n_blocks,
-            n_layers=self.hparams.n_layers,
-            hidden_size=self.n_stacks * [2 * [self.hparams.hidden_size]],
-            pooling_sizes=self.hparams.pooling_sizes,
-            downsample_frequencies=self.hparams.downsample_frequencies,
-            pooling_mode=self.hparams.pooling_mode,
-            interpolation_mode=self.hparams.interpolation_mode,
-            dropout=self.hparams.dropout,
-            activation=self.hparams.activation,
-            initialization=self.hparams.initialization,
-            batch_normalization=self.hparams.batch_normalization,
-            shared_weights=self.hparams.shared_weights,
-            naive_level=self.hparams.naive_level,
-        )
-
-    @property
-    def covariate_size(self) -> int:
-        """Covariate size.
-
-        Returns:
-            int: size of time-dependent covariates
-        """
-        return len(set(self.hparams.time_varying_reals_decoder) - set(self.target_names)) + sum(
-            self.embeddings.output_size[name] for name in self.hparams.time_varying_categoricals_encoder
-        )
-
-    @property
-    def static_size(self) -> int:
-        """Static covariate size.
-
-        Returns:
-            int: size of static covariates
-        """
-        return len(self.hparams.static_reals) + sum(
-            self.embeddings.output_size[name] for name in self.hparams.static_categoricals
-        )
-
-    @property
-    def n_stacks(self) -> int:
-        """Number of stacks.
-
-        Returns:
-            int: number of stacks.
-        """
-        return len(self.hparams.n_blocks)
-
-    def forward(self, x: Dict[str, torch.Tensor]) -> Dict[str, torch.Tensor]:
-        """
-        Pass forward of network.
-
-        Args:
-            x (Dict[str, torch.Tensor]): input from dataloader generated from
-                :py:class:`~pytorch_forecasting.data.timeseries.TimeSeriesDataSet`.
-
-        Returns:
-            Dict[str, torch.Tensor]: output of model
-        """
-        # covariates
-        if self.covariate_size > 0:
-            encoder_features = self.extract_features(x, self.embeddings, period="encoder")
-            encoder_x_t = torch.concat(
-                [encoder_features[name] for name in self.encoder_variables if name not in self.target_names],
-                dim=2,
-            )
-            decoder_features = self.extract_features(x, self.embeddings, period="decoder")
-            decoder_x_t = torch.concat([decoder_features[name] for name in self.decoder_variables], dim=2)
-        else:
-            encoder_x_t = None
-            decoder_x_t = None
-
-        # statics
-        if self.static_size > 0:
-            x_s = torch.concat([encoder_features[name][:, 0] for name in self.static_variables], dim=1)
-        else:
-            x_s = None
-
-        # target
-        encoder_y = x["encoder_cont"][..., self.target_positions]
-        encoder_mask = create_mask(x["encoder_lengths"].max(), x["encoder_lengths"], inverse=True)
-
-        # run model
-        forecast, backcast, block_forecasts, block_backcasts = self.model(
-            encoder_y, encoder_mask, encoder_x_t, decoder_x_t, x_s
-        )
-        backcast = encoder_y - backcast
-
-        # create block output: detach and split by block
-        block_backcasts = block_backcasts.detach()
-        block_forecasts = block_forecasts.detach()
-
-        if isinstance(self.hparams.output_size, (tuple, list)):
-            forecast = forecast.split(self.hparams.output_size, dim=2)
-            backcast = backcast.split(1, dim=2)
-            block_backcasts = tuple(
-                self.transform_output(block.squeeze(3).split(1, dim=2), target_scale=x["target_scale"])
-                for block in block_backcasts.split(1, dim=3)
-            )
-            block_forecasts = tuple(
-                self.transform_output(
-                    block.squeeze(3).split(self.hparams.output_size, dim=2), target_scale=x["target_scale"]
-                )
-                for block in block_forecasts.split(1, dim=3)
-            )
-        else:
-            block_backcasts = tuple(
-                self.transform_output(block.squeeze(3), target_scale=x["target_scale"], loss=MultiHorizonMetric())
-                for block in block_backcasts.split(1, dim=3)
-            )
-            block_forecasts = tuple(
-                self.transform_output(block.squeeze(3), target_scale=x["target_scale"])
-                for block in block_forecasts.split(1, dim=3)
-            )
-
-        return self.to_network_output(
-            prediction=self.transform_output(
-                forecast, target_scale=x["target_scale"]
-            ),  # (n_outputs x) n_samples x n_timesteps x output_size
-            backcast=self.transform_output(
-                backcast, target_scale=x["target_scale"], loss=MultiHorizonMetric()
-            ),  # (n_outputs x) n_samples x n_timesteps x 1
-            block_backcasts=block_backcasts,  # n_blocks x (n_outputs x) n_samples x n_timesteps x 1
-            block_forecasts=block_forecasts,  # n_blocks x (n_outputs x) n_samples x n_timesteps x output_size
-        )
-
-    @classmethod
-    def from_dataset(cls, dataset: TimeSeriesDataSet, **kwargs):
-        """
-        Convenience function to create network from :py:class`~pytorch_forecasting.data.timeseries.TimeSeriesDataSet`.
-
-        Args:
-            dataset (TimeSeriesDataSet): dataset where sole predictor is the target.
-            **kwargs: additional arguments to be passed to ``__init__`` method.
-
-        Returns:
-            NBeats
-        """
-        # validate arguments
-        assert not isinstance(
-            dataset.target_normalizer, NaNLabelEncoder
-        ), "only regression tasks are supported - target must not be categorical"
-        assert (
-            dataset.min_encoder_length == dataset.max_encoder_length
-        ), "only fixed encoder length is allowed, but min_encoder_length != max_encoder_length"
-
-        assert (
-            dataset.max_prediction_length == dataset.min_prediction_length
-        ), "only fixed prediction length is allowed, but max_prediction_length != min_prediction_length"
-
-        assert dataset.randomize_length is None, "length has to be fixed, but randomize_length is not None"
-        assert not dataset.add_relative_time_idx, "add_relative_time_idx has to be False"
-
-        new_kwargs = copy(kwargs)
-        new_kwargs.update(
-            {"prediction_length": dataset.max_prediction_length, "context_length": dataset.max_encoder_length}
-        )
-        new_kwargs.update(cls.deduce_default_output_parameters(dataset, kwargs, MASE()))
-
-        assert (new_kwargs.get("backcast_loss_ratio", 0) == 0) | (
-            isinstance(new_kwargs["output_size"], int) and new_kwargs["output_size"] == 1
-        ) or all(
-            o == 1 for o in new_kwargs["output_size"]
-        ), "output sizes can only be of size 1, i.e. point forecasts if backcast_loss_ratio > 0"
-
-        # initialize class
-        return super().from_dataset(dataset, **new_kwargs)
-
-    def step(self, x, y, batch_idx) -> Dict[str, torch.Tensor]:
-        """
-        Take training / validation step.
-        """
-        log, out = super().step(x, y, batch_idx=batch_idx)
-
-        if self.hparams.backcast_loss_ratio > 0 and not self.predicting:  # add loss from backcast
-            backcast = out["backcast"]
-            backcast_weight = (
-                self.hparams.backcast_loss_ratio * self.hparams.prediction_length / self.hparams.context_length
-            )
-            backcast_weight = backcast_weight / (backcast_weight + 1)  # normalize
-            forecast_weight = 1 - backcast_weight
-            if isinstance(self.loss, (MultiLoss, MASE)):
-                backcast_loss = (
-                    self.loss(
-                        backcast,
-                        (x["encoder_target"], None),
-                        encoder_target=x["decoder_target"],
-                        encoder_lengths=x["decoder_lengths"],
-                    )
-                    * backcast_weight
-                )
-            else:
-                backcast_loss = self.loss(backcast, x["encoder_target"]) * backcast_weight
-            label = ["val", "train"][self.training]
-            self.log(
-                f"{label}_backcast_loss",
-                backcast_loss,
-                on_epoch=True,
-                on_step=self.training,
-                batch_size=len(x["decoder_target"]),
-            )
-            self.log(
-                f"{label}_forecast_loss",
-                log["loss"],
-                on_epoch=True,
-                on_step=self.training,
-                batch_size=len(x["decoder_target"]),
-            )
-            log["loss"] = log["loss"] * forecast_weight + backcast_loss
-
-        # log interpretation
-        self.log_interpretation(x, out, batch_idx=batch_idx)
-        return log, out
-
-    def plot_interpretation(
-        self,
-        x: Dict[str, torch.Tensor],
-        output: Dict[str, torch.Tensor],
-        idx: int,
-        ax=None,
-    ) -> plt.Figure:
-        """
-        Plot interpretation.
-
-        Plot two pannels: prediction and backcast vs actuals and
-        decomposition of prediction into different block predictions which capture different frequencies.
-
-        Args:
-            x (Dict[str, torch.Tensor]): network input
-            output (Dict[str, torch.Tensor]): network output
-            idx (int): index of sample for which to plot the interpretation.
-            ax (List[matplotlib axes], optional): list of two matplotlib axes onto which to plot the interpretation.
-                Defaults to None.
-
-        Returns:
-            plt.Figure: matplotlib figure
-        """
-        if not isinstance(self.loss, MultiLoss):  # not multi-target
-            prediction = self.to_prediction(dict(prediction=output["prediction"][[idx]].detach()))[0].cpu()
-            block_forecasts = [
-                self.to_prediction(dict(prediction=block[[idx]].detach()))[0].cpu()
-                for block in output["block_forecasts"]
-            ]
-        elif isinstance(output["prediction"], (tuple, list)):  # multi-target
-            figs = []
-            # predictions and block forecasts need to be converted
-            prediction = [p[[idx]].detach() for p in output["prediction"]]  # select index
-            prediction = self.to_prediction(dict(prediction=prediction))  # transform to prediction
-            prediction = [p[0].cpu() for p in prediction]  # select first and only index
-
-            block_forecasts = [
-                self.to_prediction(dict(prediction=[b[[idx]].detach() for b in block]))
-                for block in output["block_forecasts"]
-            ]
-            block_forecasts = [[b[0].cpu() for b in block] for block in block_forecasts]
-
-            for i in range(len(self.target_names)):
-                if ax is not None:
-                    ax_i = ax[i]
-                else:
-                    ax_i = None
-
-                figs.append(
-                    self.plot_interpretation(
-                        dict(encoder_target=x["encoder_target"][i], decoder_target=x["decoder_target"][i]),
-                        dict(
-                            backcast=output["backcast"][i],
-                            prediction=prediction[i],
-                            block_backcasts=[block[i] for block in output["block_backcasts"]],
-                            block_forecasts=[block[i] for block in block_forecasts],
-                        ),
-                        idx=idx,
-                        ax=ax_i,
-                    )
-                )
-            return figs
-        else:
-            prediction = output["prediction"]  # multi target that has already been transformed
-            block_forecasts = output["block_forecasts"]
-
-        if ax is None:
-            fig, ax = plt.subplots(2, 1, figsize=(6, 8), sharex=True, sharey=True)
-        else:
-            fig = ax[0].get_figure()
-
-        # plot target vs prediction
-        # target
-        prop_cycle = iter(plt.rcParams["axes.prop_cycle"])
-        color = next(prop_cycle)["color"]
-        ax[0].plot(torch.arange(-self.hparams.context_length, 0), x["encoder_target"][idx].detach().cpu(), c=color)
-        ax[0].plot(
-            torch.arange(self.hparams.prediction_length),
-            x["decoder_target"][idx].detach().cpu(),
-            label="Target",
-            c=color,
-        )
-        # prediction
-        color = next(prop_cycle)["color"]
-        ax[0].plot(
-            torch.arange(-self.hparams.context_length, 0),
-            output["backcast"][idx][..., 0].detach().cpu(),
-            label="Backcast",
-            c=color,
-        )
-        ax[0].plot(
-            torch.arange(self.hparams.prediction_length),
-            prediction,
-            label="Forecast",
-            c=color,
-        )
-
-        # plot blocks
-        for pooling_size, block_backcast, block_forecast in zip(
-            self.hparams.pooling_sizes, output["block_backcasts"][1:], block_forecasts
-        ):
-            color = next(prop_cycle)["color"]
-            ax[1].plot(
-                torch.arange(-self.hparams.context_length, 0),
-                block_backcast[idx][..., 0].detach().cpu(),
-                c=color,
-            )
-            ax[1].plot(
-                torch.arange(self.hparams.prediction_length),
-                block_forecast,
-                c=color,
-                label=f"Pooling size: {pooling_size}",
-            )
-        ax[1].set_xlabel("Time")
-
-        fig.legend()
-        return fig
-=======
->>>>>>> e6a3ea7d
 
 __all__ = ["NHits", "NHiTSModule"]