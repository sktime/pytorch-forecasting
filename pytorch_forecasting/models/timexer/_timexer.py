"""
Time Series Transformer with eXogenous variables (TimeXer)
----------------------------------------------------------
"""

################################################################
# NOTE: This implementation of TimeXer derives from PR #1797.  #
# It is experimental and seeks to clarify design decisions.    #
<<<<<<< HEAD
# IT IS STRICTLY A PART OF THE v2 design of PTF.               #
=======
# IT IS STRICTLY A PART OF THE v2 design of PTF. It overrides  #
# the v1 version introduced in v1 by PR #1797                  #
>>>>>>> 33a99d1c
################################################################

from typing import Any, Optional, Union
import warnings as warn

import lightning.pytorch as pl
from lightning.pytorch import LightningModule, Trainer
import numpy as np
import pandas as pd
import torch
import torch.nn as nn
import torch.nn.functional as F
from torch.optim import Optimizer

from pytorch_forecasting.metrics import MAE, MAPE, MultiHorizonMetric, QuantileLoss
from pytorch_forecasting.metrics.base_metrics import MultiLoss
from pytorch_forecasting.models.base._tslib_base_model_v2 import TslibBaseModel


class TimeXer(TslibBaseModel):
    """
    An implementation of TimeXer model for v2 of pytorch-forecasting.

    TimeXer empowers the canonical transformer with the ability to reconcile
    endogenous and exogenous information without any architectural modifications
    and achieves consistent state-of-the-art performance across twelve real-world
    forecasting benchmarks.

    TimeXer employs patch-level and variate-level representations respectively for
    endogenous and exogenous variables, with an endogenous global token as a bridge
    in-between. With this design, TimeXer can jointly capture intra-endogenous
    temporal dependencies and exogenous-to-endogenous correlations.

    Parameters
    ----------
    loss: nn.Module
        Loss function to use for training.
    enc_in: int, optional
        Number of input features for the encoder. If not provided, it will be set to
        the number of continuous features in the dataset.
    hidden_size: int, default=512
        Dimension of the model embeddings and hidden representations of features.
    n_heads: int, default=8
        Number of attention heads in the multi-head attention mechanism.\
    e_layers: int, default=2
        Number of encoder layers in the transformer architecture.
    d_ff: int, default=2048
        Dimension of the feed-forward network in the transformer architecture.
    dropout: float, default=0.1
        Dropout rate for regularization. This is used throughout the model to prevent overfitting.
    patch_length: int, default=24
        Length of each non-overlapping patch for endogenous variable tokenization.
    factor: int, default=5
        Factor for the attention mechanism, controlling the number of keys and values.
    activation: str, default='relu'
        Activation function to use in the feed-forward network. Common choices are 'relu', 'gelu', etc.
    endogenous_vars: Optional[list[str]], default=None
        List of endogenous variable names to be used in the model. If None, all historical values
        for the target variable are used.
    exogenous_vars: Optional[list[str]], default=None
        List of exogenous variable names to be used in the model. If None, all historical values
        for continous variables are used.
    logging_metrics: Optional[list[nn.Module]], default=None
        List of metrics to log during training, validation, and testing.
    optimizer: Optional[Union[Optimizer, str]], default='adam'
        Optimizer to use for training. Can be a string name or an instance of an optimizer.
    optimizer_params: Optional[dict], default=None
        Parameters for the optimizer. If None, default parameters for the optimizer will be used.
    lr_scheduler: Optional[str], default=None
        Learning rate scheduler to use. If None, no scheduler is used.
    lr_scheduler_params: Optional[dict], default=None
        Parameters for the learning rate scheduler. If None, default parameters for the scheduler will be used.
    metadata: Optional[dict], default=None
        Metadata for the model from TslibDataModule. This can include information about the dataset,
        such as the number of time steps, number of features, etc. It is used to initialize the model
        and ensure it is compatible with the data being used.

    References
    ----------
    [1] https://arxiv.org/abs/2402.19072
    [2] https://github.com/thuml/TimeXer

    Notes
    -----
    [1] This implementation handles only continous variables in the context length. Categorical variables
        support will be added in the future.
    [2] The `TimeXer` model obtains many of its attributes from the `TslibBaseModel` class, which is a base class
        where a lot of the boiler plate code for metadata handling and model initialization is implemented.
    """  # noqa: E501

    def __init__(
        self,
        loss: nn.Module,
        enc_in: int = None,
        hidden_size: int = 512,
        n_heads: int = 8,
        e_layers: int = 2,
        d_ff: int = 2048,
        dropout: float = 0.1,
        patch_length: int = 24,
        factor: int = 5,
        activation: str = "relu",
        endogenous_vars: Optional[list[str]] = None,
        exogenous_vars: Optional[list[str]] = None,
        logging_metrics: Optional[list[nn.Module]] = None,
        optimizer: Optional[Union[Optimizer, str]] = "adam",
        optimizer_params: Optional[dict] = None,
        lr_scheduler: Optional[str] = None,
        lr_scheduler_params: Optional[dict] = None,
        metadata: Optional[dict] = None,
        **kwargs: Any,
    ):
        super().__init__(
            loss=loss,
            logging_metrics=logging_metrics,
            optimizer=optimizer,
            optimizer_params=optimizer_params,
            lr_scheduler=lr_scheduler,
            lr_scheduler_params=lr_scheduler_params,
            metadata=metadata,
        )

        warn.warn(
            "TimeXer is an experimental model implemented on TslibBaseModelV2. "
            "It is an unstable version and maybe subject to unannouced changes."
            "Please use with caution. Feedback on the design and implementation is"
            ""
            "welcome. On the issue #1833 - https://github.com/sktime/pytorch-forecasting/issues/1833",
        )

        self.enc_in = enc_in
        self.hidden_size = hidden_size
        self.n_heads = n_heads
        self.e_layers = e_layers
        self.d_ff = d_ff
        self.dropout = dropout
        self.patch_length = patch_length
        self.activation = activation
        self.factor = factor
        self.endogenous_vars = endogenous_vars
        self.exogenous_vars = exogenous_vars
        self.save_hyperparameters(ignore=["loss", "logging_metrics", "metadata"])

        self._init_network()

    def _init_network(self):
        """
        Initialize the network for TimeXer's architecture.
        """

        from pytorch_forecasting.layers.attention import (
            AttentionLayer,
            FullAttention,
        )
        from pytorch_forecasting.layers.embeddings import (
            DataEmbedding_inverted,
            EnEmbedding,
        )
        from pytorch_forecasting.layers.encoders import Encoder, EncoderLayer
        from pytorch_forecasting.layers.output._flatten_head import FlattenHead

        if self.context_length <= self.patch_length:
            raise ValueError(
                f"Context length ({self.context_length}) must be greater than patch"
                "length. Patches of ({self.patch_length}) will end up being longer than"
                "the sequence length."
            )

        if self.context_length % self.patch_length != 0:
            warn.warn(
                f"Context length ({self.context_length}) is not divisible by"
                " patch length. This may lead to unexpected behavior, as some"
                "time steps will not be used in the model."
            )

        self.patch_num = max(1, int(self.context_length // self.patch_length))

        if self.target_dim > 1 and self.features == "M":
            self.n_target_vars = self.target_dim
        else:
            self.n_target_vars = 1

        # currently enc_in is set only to cont_dim since
        # the data module doesn't fully support categorical
        # variables in the context length and modele expects
        # float values.
        self.enc_in = self.enc_in or self.cont_dim

        self.n_quantiles = None

        if hasattr(self.loss, "quantiles"):
            self.n_quantiles = len(self.loss.quantiles)

        if self.hidden_size % self.n_heads != 0:
            raise ValueError(
                f"hidden_size ({self.hidden_size}) must be divisible by n_heads ({self.n_heads}) "  # noqa: E501
                f"for multi-head attention mechanism to work properly."
            )

        self.en_embedding = EnEmbedding(
            self.n_target_vars, self.hidden_size, self.patch_length, self.dropout
        )

        self.ex_embedding = DataEmbedding_inverted(
            self.context_length, self.hidden_size, self.dropout
        )

        encoder_layers = []

        for _ in range(self.e_layers):
            encoder_layers.append(
                EncoderLayer(
                    AttentionLayer(
                        FullAttention(
                            False,
                            self.factor,
                            attention_dropout=self.dropout,
                            output_attention=False,
                        ),
                        self.hidden_size,
                        self.n_heads,
                    ),
                    AttentionLayer(
                        FullAttention(
                            False,
                            self.factor,
                            attention_dropout=self.dropout,
                            output_attention=False,
                        ),
                        self.hidden_size,
                        self.n_heads,
                    ),
                    self.hidden_size,
                    self.d_ff,
                    dropout=self.dropout,
                    activation=self.activation,
                )
            )

        self.encoder = Encoder(
            encoder_layers, norm_layer=torch.nn.LayerNorm(self.hidden_size)
        )

        # Initialize output head
        self.head_nf = self.hidden_size * (self.patch_num + 1)
        self.head = FlattenHead(
            self.enc_in,
            self.head_nf,
            self.prediction_length,
            head_dropout=self.dropout,
            n_quantiles=self.n_quantiles,
        )

    # def _get_target_positions(self) -> torch.Tensor:
    #     """
    #     Get the target positions from the dataset.
    #     Returns:
    #         torch.Tensor: Target positions.
    #     """
    #     return torch.tensor(self.target_indices, device=self.device)

    def _forecast(self, x: dict[str, torch.Tensor]) -> dict[str, torch.Tensor]:
        """
        Forward pass of the TimeXer model.
        Args:
            x (dict[str, torch.Tensor]): Input data.
        Returns:
            dict[str, torch.Tensor]: Model predictions.
        """
        batch_size = x["history_cont"].shape[0]
        history_cont = x["history_cont"]
        history_time_idx = x.get("history_time_idx", None)

        history_target = x.get(
            "history_target",
            torch.zeros(batch_size, self.context_length, 0, device=self.device),
        )  # noqa: E501

        if history_time_idx is not None and history_time_idx.dim() == 2:
            # change [batch_size, time_steps] to [batch_size, time_steps, features]
            history_time_idx = history_time_idx.unsqueeze(-1)

        # explicitly set endogenous and exogenous variables
        endogenous_cont = history_target
        if self.endogenous_vars:
            endogenous_indices = [
                self.cont_names.index(var) for var in self.endogenous_vars
            ]
            endogenous_cont = history_cont[..., endogenous_indices]

        exogenous_cont = history_cont
        if self.exogenous_vars:
            exogenous_indices = [
                self.cont_names.index(var) for var in self.exogenous_vars
            ]
            exogenous_cont = history_cont[..., exogenous_indices]

        en_embed, n_vars = self.en_embedding(endogenous_cont)
        ex_embed = self.ex_embedding(exogenous_cont, history_time_idx)

        enc_out = self.encoder(en_embed, ex_embed)

        enc_out = torch.reshape(
            enc_out, (-1, n_vars, enc_out.shape[-2], enc_out.shape[-1])
        )

        enc_out = enc_out.permute(0, 1, 3, 2)

        dec_out = self.head(enc_out)

        if self.n_quantiles is not None:
            dec_out = dec_out.permute(0, 2, 1, 3)
        else:
            dec_out = dec_out.permute(0, 2, 1)

        return dec_out

    def _forecast_multi(self, x: dict[str, torch.Tensor]) -> dict[str, torch.Tensor]:
        """
        Forecast for multivariate with multiple time series.

        Args:
            x (dict[str, torch.Tensor]): Input data.
        Returns:
            dict[str, torch.Tensor]: Model predictions.
        """

        history_cont = x["history_cont"]
        history_time_idx = x.get("history_time_idx", None)
        history_target = x["history_target"]
<<<<<<< HEAD

        if self.endogenous_vars:
            endogenous_indices = [
                self.cont_names.index(var) for var in self.endogenous_vars
            ]
            endogenous_cont = history_cont[..., endogenous_indices]
        else:
            endogenous_cont = history_target

        if self.exogenous_vars:
            exogenous_indices = [
                self.cont_names.index(var) for var in self.exogenous_vars
            ]
            exogenous_cont = history_cont[..., exogenous_indices]
        else:
            exogenous_cont = history_cont

=======

        if self.endogenous_vars:
            endogenous_indices = [
                self.cont_names.index(var) for var in self.endogenous_vars
            ]
            endogenous_cont = history_cont[..., endogenous_indices]
        else:
            endogenous_cont = history_target

        if self.exogenous_vars:
            exogenous_indices = [
                self.cont_names.index(var) for var in self.exogenous_vars
            ]
            exogenous_cont = history_cont[..., exogenous_indices]
        else:
            exogenous_cont = history_cont

>>>>>>> 33a99d1c
        en_embed, n_vars = self.en_embedding(endogenous_cont)

        ex_embed = self.ex_embedding(exogenous_cont, history_time_idx)

        enc_out = self.encoder(en_embed, ex_embed)

        enc_out = torch.reshape(
            enc_out, (-1, n_vars, enc_out.shape[-2], enc_out.shape[-1])
        )

        enc_out = enc_out.permute(0, 1, 3, 2)

        dec_out = self.head(enc_out)

        if self.n_quantiles is not None:
            dec_out = dec_out.permute(0, 2, 1, 3)
        else:
            dec_out = dec_out.permute(0, 2, 1)

        return dec_out

    def forward(self, x: dict[str, torch.Tensor]) -> dict[str, torch.Tensor]:
<<<<<<< HEAD
        """
        Forward pass of the TimeXer model.
        Args:
            x (dict[str, torch.Tensor]): Input data.
        Returns:
            dict[str, torch.Tensor]: Model predictions.
        """
=======
        """
        Forward pass of the TimeXer model.
        Args:
            x (dict[str, torch.Tensor]): Input data.
        Returns:
            dict[str, torch.Tensor]: Model predictions.
        """
>>>>>>> 33a99d1c
        # this is a feature mode, pre-computed using TslibBaseModel.
        if self.features == "MS":
            out = self._forecast(x)
        else:
            out = self._forecast_multi(x)
<<<<<<< HEAD

        prediction = out[:, : self.prediction_length, :]

        # check to see if the output shape is equal to number of targets
        if prediction.size(2) != self.target_dim:
            prediction = prediction[:, :, : self.target_dim]

        target_indices = range(self.target_dim)
        if self.n_quantiles is not None:
            if self.target_dim > 1:
                prediction = [prediction[..., i, :] for i in target_indices]
            else:
                prediction = prediction[..., 0]
        else:
            if len(target_indices) == 1:
                prediction = prediction[..., 0]
            else:
                prediction = [prediction[..., i] for i in target_indices]

        if "target_scale" in x:
            prediction = self.transform_output(prediction, x["target_scale"])

=======

        prediction = out[:, : self.prediction_length, :]

        # check to see if the output shape is equal to number of targets
        if prediction.size(2) != self.target_dim:
            prediction = prediction[:, :, : self.target_dim]

        if "target_scale" in x:
            prediction = self.transform_output(prediction, x["target_scale"])

>>>>>>> 33a99d1c
        return {"prediction": prediction}<|MERGE_RESOLUTION|>--- conflicted
+++ resolved
@@ -6,12 +6,8 @@
 ################################################################
 # NOTE: This implementation of TimeXer derives from PR #1797.  #
 # It is experimental and seeks to clarify design decisions.    #
-<<<<<<< HEAD
-# IT IS STRICTLY A PART OF THE v2 design of PTF.               #
-=======
 # IT IS STRICTLY A PART OF THE v2 design of PTF. It overrides  #
 # the v1 version introduced in v1 by PR #1797                  #
->>>>>>> 33a99d1c
 ################################################################
 
 from typing import Any, Optional, Union
@@ -342,7 +338,6 @@
         history_cont = x["history_cont"]
         history_time_idx = x.get("history_time_idx", None)
         history_target = x["history_target"]
-<<<<<<< HEAD
 
         if self.endogenous_vars:
             endogenous_indices = [
@@ -360,25 +355,6 @@
         else:
             exogenous_cont = history_cont
 
-=======
-
-        if self.endogenous_vars:
-            endogenous_indices = [
-                self.cont_names.index(var) for var in self.endogenous_vars
-            ]
-            endogenous_cont = history_cont[..., endogenous_indices]
-        else:
-            endogenous_cont = history_target
-
-        if self.exogenous_vars:
-            exogenous_indices = [
-                self.cont_names.index(var) for var in self.exogenous_vars
-            ]
-            exogenous_cont = history_cont[..., exogenous_indices]
-        else:
-            exogenous_cont = history_cont
-
->>>>>>> 33a99d1c
         en_embed, n_vars = self.en_embedding(endogenous_cont)
 
         ex_embed = self.ex_embedding(exogenous_cont, history_time_idx)
@@ -401,7 +377,6 @@
         return dec_out
 
     def forward(self, x: dict[str, torch.Tensor]) -> dict[str, torch.Tensor]:
-<<<<<<< HEAD
         """
         Forward pass of the TimeXer model.
         Args:
@@ -409,21 +384,11 @@
         Returns:
             dict[str, torch.Tensor]: Model predictions.
         """
-=======
-        """
-        Forward pass of the TimeXer model.
-        Args:
-            x (dict[str, torch.Tensor]): Input data.
-        Returns:
-            dict[str, torch.Tensor]: Model predictions.
-        """
->>>>>>> 33a99d1c
         # this is a feature mode, pre-computed using TslibBaseModel.
         if self.features == "MS":
             out = self._forecast(x)
         else:
             out = self._forecast_multi(x)
-<<<<<<< HEAD
 
         prediction = out[:, : self.prediction_length, :]
 
@@ -431,31 +396,7 @@
         if prediction.size(2) != self.target_dim:
             prediction = prediction[:, :, : self.target_dim]
 
-        target_indices = range(self.target_dim)
-        if self.n_quantiles is not None:
-            if self.target_dim > 1:
-                prediction = [prediction[..., i, :] for i in target_indices]
-            else:
-                prediction = prediction[..., 0]
-        else:
-            if len(target_indices) == 1:
-                prediction = prediction[..., 0]
-            else:
-                prediction = [prediction[..., i] for i in target_indices]
-
         if "target_scale" in x:
             prediction = self.transform_output(prediction, x["target_scale"])
 
-=======
-
-        prediction = out[:, : self.prediction_length, :]
-
-        # check to see if the output shape is equal to number of targets
-        if prediction.size(2) != self.target_dim:
-            prediction = prediction[:, :, : self.target_dim]
-
-        if "target_scale" in x:
-            prediction = self.transform_output(prediction, x["target_scale"])
-
->>>>>>> 33a99d1c
         return {"prediction": prediction}