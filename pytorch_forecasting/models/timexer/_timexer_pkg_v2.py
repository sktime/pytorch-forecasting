--- conflicted
+++ resolved
@@ -165,7 +165,6 @@
                 ),
                 loss=QuantileLoss(quantiles=[0.1, 0.5, 0.9]),
             ),
-<<<<<<< HEAD
             dict(
                 hidden_size=32,
                 patch_length=1,
@@ -176,12 +175,9 @@
                 use_efficient_attention=True,
             ),
         ]
-=======
-        ]
 
 
 class TimeXer_pkg_v2_metadata(_TSlibConfigBase):
     @classmethod
     def _check_metadata_timexer(self, metadata):
-        super()._check_metadata(metadata)
->>>>>>> d58f90e3
+        super()._check_metadata(metadata)