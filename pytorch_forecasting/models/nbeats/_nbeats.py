--- conflicted
+++ resolved
@@ -267,15 +267,9 @@
                 generic_forecast.append(full)
 
             # update backcast and forecast
-<<<<<<< HEAD
-            backcast = backcast - backcast_block
-            # do not use backcast -= backcast_block as this signifies an inline
-            # operation
-=======
             backcast = (
                 backcast - backcast_block
             )  # do not use backcast -= backcast_block as this signifies an inline operation # noqa : E501
->>>>>>> 45ce1ff9
             forecast = forecast + forecast_block
 
         return self.to_network_output(
@@ -323,17 +317,6 @@
         assert not isinstance(
             dataset.target_normalizer, NaNLabelEncoder
         ), "only regression tasks are supported - target must not be categorical"
-<<<<<<< HEAD
-        assert (
-            dataset.min_encoder_length == dataset.max_encoder_length
-        ), """only fixed encoder length is allowed, but min_encoder_length
-        != max_encoder_length"""
-
-        assert (
-            dataset.max_prediction_length == dataset.min_prediction_length
-        ), """only fixed prediction length is allowed, but max_prediction_length
-        != min_prediction_length"""
-=======
         assert dataset.min_encoder_length == dataset.max_encoder_length, (
             "only fixed encoder length is allowed,"
             " but min_encoder_length != max_encoder_length"
@@ -343,7 +326,6 @@
             "only fixed prediction length is allowed,"
             " but max_prediction_length != min_prediction_length"
         )
->>>>>>> 45ce1ff9
 
         assert (
             dataset.randomize_length is None
@@ -357,15 +339,10 @@
             and len(dataset.reals) == 1
             and len(dataset._time_varying_unknown_reals) == 1
             and dataset._time_varying_unknown_reals[0] == dataset.target
-<<<<<<< HEAD
-        ), """The only variable as input should be the target which is part of
-        time_varying_unknown_reals"""
-=======
         ), (
             "The only variable as input should be the"
             " target which is part of time_varying_unknown_reals"
         )
->>>>>>> 45ce1ff9
 
         # initialize class
         return super().from_dataset(dataset, **new_kwargs)
