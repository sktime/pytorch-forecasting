"""
Implementation of ``nn.Modules`` for temporal fusion transformer.
"""

from copy import deepcopy
import math
from typing import Dict, Tuple

import torch
import torch.nn as nn
import torch.nn.functional as F


class TimeDistributed(nn.Module):
    def __init__(self, module: nn.Module, batch_first: bool = False):
        super().__init__()
        self.module = module
        self.batch_first = batch_first

    def forward(self, x):
        if len(x.size()) <= 2:
            return self.module(x)

        # Squash samples and timesteps into a single axis
        x_reshape = x.contiguous().view(
            -1, x.size(-1)
        )  # (samples * timesteps, input_size)

        y = self.module(x_reshape)

        # We have to reshape Y
        if self.batch_first:
            y = y.contiguous().view(
                x.size(0), -1, y.size(-1)
            )  # (samples, timesteps, output_size)
        else:
            y = y.view(-1, x.size(1), y.size(-1))  # (timesteps, samples, output_size)
        return y


class TimeDistributedInterpolation(nn.Module):
    def __init__(
        self, output_size: int, batch_first: bool = False, trainable: bool = False
    ):
        super().__init__()
        self.output_size = output_size
        self.batch_first = batch_first
        self.trainable = trainable
        if self.trainable:
            self.mask = nn.Parameter(torch.zeros(self.output_size, dtype=torch.float32))
            self.gate = nn.Sigmoid()

    def interpolate(self, x):
        if x.device.type == "mps":
            x = x.to("cpu")
            upsampled = F.interpolate(
                x.unsqueeze(1), self.output_size, mode="linear", align_corners=True
            ).squeeze(1)
            upsampled = upsampled.to("mps")
        else:
            upsampled = F.interpolate(
                x.unsqueeze(1), self.output_size, mode="linear", align_corners=True
            ).squeeze(1)
        if self.trainable:
            upsampled = upsampled * self.gate(self.mask.unsqueeze(0)) * 2.0
        return upsampled

    def forward(self, x):
        if len(x.size()) <= 2:
            return self.interpolate(x)

        # Squash samples and timesteps into a single axis
        x_reshape = x.contiguous().view(
            -1, x.size(-1)
        )  # (samples * timesteps, input_size)

        y = self.interpolate(x_reshape)

        # We have to reshape Y
        if self.batch_first:
            y = y.contiguous().view(
                x.size(0), -1, y.size(-1)
            )  # (samples, timesteps, output_size)
        else:
            y = y.view(-1, x.size(1), y.size(-1))  # (timesteps, samples, output_size)

        return y


class GatedLinearUnit(nn.Module):
    """Gated Linear Unit"""

    def __init__(self, input_size: int, hidden_size: int = None, dropout: float = None):
        super().__init__()

        if dropout is not None:
            self.dropout = nn.Dropout(dropout)
        else:
            self.dropout = dropout
        self.hidden_size = hidden_size or input_size
        self.fc = nn.Linear(input_size, self.hidden_size * 2)

        self.init_weights()

    def init_weights(self):
        for n, p in self.named_parameters():
            if "bias" in n:
                torch.nn.init.zeros_(p)
            elif "fc" in n:
                torch.nn.init.xavier_uniform_(p)

    def forward(self, x):
        if self.dropout is not None:
            x = self.dropout(x)
        x = self.fc(x)
        x = F.glu(x, dim=-1)
        return x


class ResampleNorm(nn.Module):
    def __init__(
        self, input_size: int, output_size: int = None, trainable_add: bool = True
    ):
        super().__init__()

        self.input_size = input_size
        self.trainable_add = trainable_add
        self.output_size = output_size or input_size

        if self.input_size != self.output_size:
            self.resample = TimeDistributedInterpolation(
                self.output_size, batch_first=True, trainable=False
            )

        if self.trainable_add:
            self.mask = nn.Parameter(torch.zeros(self.output_size, dtype=torch.float))
            self.gate = nn.Sigmoid()
        self.norm = nn.LayerNorm(self.output_size)

    def forward(self, x: torch.Tensor) -> torch.Tensor:
        if self.input_size != self.output_size:
            x = self.resample(x)

        if self.trainable_add:
            x = x * self.gate(self.mask) * 2.0

        output = self.norm(x)
        return output


class AddNorm(nn.Module):
    def __init__(
        self, input_size: int, skip_size: int = None, trainable_add: bool = True
    ):
        super().__init__()

        self.input_size = input_size
        self.trainable_add = trainable_add
        self.skip_size = skip_size or input_size

        if self.input_size != self.skip_size:
            self.resample = TimeDistributedInterpolation(
                self.input_size, batch_first=True, trainable=False
            )

        if self.trainable_add:
            self.mask = nn.Parameter(torch.zeros(self.input_size, dtype=torch.float))
            self.gate = nn.Sigmoid()
        self.norm = nn.LayerNorm(self.input_size)

    def forward(self, x: torch.Tensor, skip: torch.Tensor):
        if self.input_size != self.skip_size:
            skip = self.resample(skip)

        if self.trainable_add:
            skip = skip * self.gate(self.mask) * 2.0

        output = self.norm(x + skip)
        return output


class GateAddNorm(nn.Module):
    def __init__(
        self,
        input_size: int,
        hidden_size: int = None,
        skip_size: int = None,
        trainable_add: bool = False,
        dropout: float = None,
    ):
        super().__init__()

        self.input_size = input_size
        self.hidden_size = hidden_size or input_size
        self.skip_size = skip_size or self.hidden_size
        self.dropout = dropout

        self.glu = GatedLinearUnit(
            self.input_size, hidden_size=self.hidden_size, dropout=self.dropout
        )
        self.add_norm = AddNorm(
            self.hidden_size, skip_size=self.skip_size, trainable_add=trainable_add
        )

    def forward(self, x, skip):
        output = self.glu(x)
        output = self.add_norm(output, skip)
        return output


class GatedResidualNetwork(nn.Module):
    def __init__(
        self,
        input_size: int,
        hidden_size: int,
        output_size: int,
        dropout: float = 0.1,
        context_size: int = None,
        residual: bool = False,
    ):
        super().__init__()
        self.input_size = input_size
        self.output_size = output_size
        self.context_size = context_size
        self.hidden_size = hidden_size
        self.dropout = dropout
        self.residual = residual

        if self.input_size != self.output_size and not self.residual:
            residual_size = self.input_size
        else:
            residual_size = self.output_size

        if self.output_size != residual_size:
            self.resample_norm = ResampleNorm(residual_size, self.output_size)

        self.fc1 = nn.Linear(self.input_size, self.hidden_size)
        self.elu = nn.ELU()

        if self.context_size is not None:
            self.context = nn.Linear(self.context_size, self.hidden_size, bias=False)

        self.fc2 = nn.Linear(self.hidden_size, self.hidden_size)
        self.init_weights()

        self.gate_norm = GateAddNorm(
            input_size=self.hidden_size,
            skip_size=self.output_size,
            hidden_size=self.output_size,
            dropout=self.dropout,
            trainable_add=False,
        )

    def init_weights(self):
        for name, p in self.named_parameters():
            if "bias" in name:
                torch.nn.init.zeros_(p)
            elif "fc1" in name or "fc2" in name:
                torch.nn.init.kaiming_normal_(
                    p, a=0, mode="fan_in", nonlinearity="leaky_relu"
                )
            elif "context" in name:
                torch.nn.init.xavier_uniform_(p)

    def forward(self, x, context=None, residual=None):
        if residual is None:
            residual = x

        if self.input_size != self.output_size and not self.residual:
            residual = self.resample_norm(residual)

        x = self.fc1(x)
        if context is not None:
            context = self.context(context)
            x = x + context
        x = self.elu(x)
        x = self.fc2(x)
        x = self.gate_norm(x, residual)
        return x


class VariableSelectionNetwork(nn.Module):
    def __init__(
        self,
        input_sizes: Dict[str, int],
        hidden_size: int,
        input_embedding_flags: Dict[str, bool] = None,
        dropout: float = 0.1,
        context_size: int = None,
        single_variable_grns: Dict[str, GatedResidualNetwork] = None,
        prescalers: Dict[str, nn.Linear] = None,
    ):
        """
<<<<<<< HEAD
        Calculate weights for ``num_inputs`` variables  which are each of size
        ``input_size``
        """
=======
        Calculate weights for ``num_inputs`` variables  which are each of size ``input_size``
        """  # noqa: E501
>>>>>>> c9375cf2
        super().__init__()

        self.hidden_size = hidden_size
        self.input_sizes = input_sizes
        self.input_embedding_flags = input_embedding_flags
        self._input_embedding_flags = (
            {} if input_embedding_flags is None else deepcopy(input_embedding_flags)
        )
        self.dropout = dropout
        self.context_size = context_size

        if self.num_inputs > 1:
            if self.context_size is not None:
                self.flattened_grn = GatedResidualNetwork(
                    self.input_size_total,
                    min(self.hidden_size, self.num_inputs),
                    self.num_inputs,
                    self.dropout,
                    self.context_size,
                    residual=False,
                )
            else:
                self.flattened_grn = GatedResidualNetwork(
                    self.input_size_total,
                    min(self.hidden_size, self.num_inputs),
                    self.num_inputs,
                    self.dropout,
                    residual=False,
                )
        if single_variable_grns is None:
            single_variable_grns = {}
        self.single_variable_grns = nn.ModuleDict()
        self.prescalers = nn.ModuleDict()
        for name, input_size in self.input_sizes.items():
            if name in single_variable_grns:
                self.single_variable_grns[name] = single_variable_grns[name]
            elif self._input_embedding_flags.get(name, False):
                self.single_variable_grns[name] = ResampleNorm(
                    input_size, self.hidden_size
                )
            else:
                self.single_variable_grns[name] = GatedResidualNetwork(
                    input_size,
                    min(input_size, self.hidden_size),
                    output_size=self.hidden_size,
                    dropout=self.dropout,
                )
            if prescalers is None:
                prescalers = {}
            if name in prescalers:  # reals need to be first scaled up
                self.prescalers[name] = prescalers[name]
            elif not self._input_embedding_flags.get(name, False):
                self.prescalers[name] = nn.Linear(1, input_size)

        self.softmax = nn.Softmax(dim=-1)

    @property
    def input_size_total(self):
        return sum(
            size if name in self._input_embedding_flags else size
            for name, size in self.input_sizes.items()
        )

    @property
    def num_inputs(self):
        return len(self.input_sizes)

    def forward(self, x: Dict[str, torch.Tensor], context: torch.Tensor = None):
        if self.num_inputs > 1:
            # transform single variables
            var_outputs = []
            weight_inputs = []
            for name in self.input_sizes.keys():
                # select embedding belonging to a single input
                variable_embedding = x[name]
                if name in self.prescalers:
                    variable_embedding = self.prescalers[name](variable_embedding)
                weight_inputs.append(variable_embedding)
                var_outputs.append(self.single_variable_grns[name](variable_embedding))
            var_outputs = torch.stack(var_outputs, dim=-1)

            # calculate variable weights
            flat_embedding = torch.cat(weight_inputs, dim=-1)
            sparse_weights = self.flattened_grn(flat_embedding, context)
            sparse_weights = self.softmax(sparse_weights).unsqueeze(-2)

            outputs = var_outputs * sparse_weights
            outputs = outputs.sum(dim=-1)
        elif self.num_inputs == 1:
            # for one input, do not perform variable selection but just encoding
            name = next(iter(self.single_variable_grns.keys()))
            variable_embedding = x[name]
            if name in self.prescalers:
                variable_embedding = self.prescalers[name](variable_embedding)
            outputs = self.single_variable_grns[name](
                variable_embedding
            )  # fast forward if only one variable
            if outputs.ndim == 3:  # -> batch size, time, hidden size, n_variables
                sparse_weights = torch.ones(
                    outputs.size(0), outputs.size(1), 1, 1, device=outputs.device
                )  #
            else:  # ndim == 2 -> batch size, hidden size, n_variables
                sparse_weights = torch.ones(
                    outputs.size(0), 1, 1, device=outputs.device
                )
        else:  # for no input
            outputs = torch.zeros(context.size(), device=context.device)
            if outputs.ndim == 3:  # -> batch size, time, hidden size, n_variables
                sparse_weights = torch.zeros(
                    outputs.size(0), outputs.size(1), 1, 0, device=outputs.device
                )
            else:  # ndim == 2 -> batch size, hidden size, n_variables
                sparse_weights = torch.zeros(
                    outputs.size(0), 1, 0, device=outputs.device
                )
        return outputs, sparse_weights


class PositionalEncoder(torch.nn.Module):
    def __init__(self, d_model, max_seq_len=160):
        super().__init__()
        assert (
            d_model % 2 == 0
        ), "model dimension has to be multiple of 2 (encode sin(pos) and cos(pos))"
        self.d_model = d_model
        pe = torch.zeros(max_seq_len, d_model)
        for pos in range(max_seq_len):
            for i in range(0, d_model, 2):
                pe[pos, i] = math.sin(pos / (10000 ** ((2 * i) / d_model)))
                pe[pos, i + 1] = math.cos(pos / (10000 ** ((2 * (i + 1)) / d_model)))
        pe = pe.unsqueeze(0)
        self.register_buffer("pe", pe)

    def forward(self, x):
        with torch.no_grad():
            x = x * math.sqrt(self.d_model)
            seq_len = x.size(0)
            pe = self.pe[:, :seq_len].view(seq_len, 1, self.d_model)
            x = x + pe
            return x


class ScaledDotProductAttention(nn.Module):
    def __init__(self, dropout: float = None, scale: bool = True):
        super(ScaledDotProductAttention, self).__init__()
        if dropout is not None:
            self.dropout = nn.Dropout(p=dropout)
        else:
            self.dropout = dropout
        self.softmax = nn.Softmax(dim=2)
        self.scale = scale

    def forward(self, q, k, v, mask=None):
        attn = torch.bmm(q, k.permute(0, 2, 1))  # query-key overlap

        if self.scale:
            dimension = torch.as_tensor(
                k.size(-1), dtype=attn.dtype, device=attn.device
            ).sqrt()
            attn = attn / dimension

        if mask is not None:
            attn = attn.masked_fill(mask, -1e9)
        attn = self.softmax(attn)

        if self.dropout is not None:
            attn = self.dropout(attn)
        output = torch.bmm(attn, v)
        return output, attn


class InterpretableMultiHeadAttention(nn.Module):
    def __init__(self, n_head: int, d_model: int, dropout: float = 0.0):
        super(InterpretableMultiHeadAttention, self).__init__()

        self.n_head = n_head
        self.d_model = d_model
        self.d_k = self.d_q = self.d_v = d_model // n_head
        self.dropout = nn.Dropout(p=dropout)

        self.v_layer = nn.Linear(self.d_model, self.d_v)
        self.q_layers = nn.ModuleList(
            [nn.Linear(self.d_model, self.d_q) for _ in range(self.n_head)]
        )
        self.k_layers = nn.ModuleList(
            [nn.Linear(self.d_model, self.d_k) for _ in range(self.n_head)]
        )
        self.attention = ScaledDotProductAttention()
        self.w_h = nn.Linear(self.d_v, self.d_model, bias=False)

        self.init_weights()

    def init_weights(self):
        for name, p in self.named_parameters():
            if "bias" not in name:
                torch.nn.init.xavier_uniform_(p)
            else:
                torch.nn.init.zeros_(p)

    def forward(self, q, k, v, mask=None) -> Tuple[torch.Tensor, torch.Tensor]:
        heads = []
        attns = []
        vs = self.v_layer(v)
        for i in range(self.n_head):
            qs = self.q_layers[i](q)
            ks = self.k_layers[i](k)
            head, attn = self.attention(qs, ks, vs, mask)
            head_dropout = self.dropout(head)
            heads.append(head_dropout)
            attns.append(attn)

        head = torch.stack(heads, dim=2) if self.n_head > 1 else heads[0]
        attn = torch.stack(attns, dim=2)

        outputs = torch.mean(head, dim=2) if self.n_head > 1 else head
        outputs = self.w_h(outputs)
        outputs = self.dropout(outputs)

        return outputs, attn<|MERGE_RESOLUTION|>--- conflicted
+++ resolved
@@ -291,14 +291,9 @@
         prescalers: Dict[str, nn.Linear] = None,
     ):
         """
-<<<<<<< HEAD
         Calculate weights for ``num_inputs`` variables  which are each of size
         ``input_size``
         """
-=======
-        Calculate weights for ``num_inputs`` variables  which are each of size ``input_size``
-        """  # noqa: E501
->>>>>>> c9375cf2
         super().__init__()
 
         self.hidden_size = hidden_size
