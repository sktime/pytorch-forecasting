"""
Hyperparameters can be efficiently tuned with `optuna <https://optuna.readthedocs.io/>`_.
"""

import copy
import logging
import os
from typing import Any, Union

import lightning.pytorch as pl
from lightning.pytorch.callbacks import LearningRateMonitor, ModelCheckpoint
from lightning.pytorch.loggers import TensorBoardLogger
from lightning.pytorch.tuner import Tuner
import numpy as np
import scipy._lib._util
from torch.utils.data import DataLoader

from pytorch_forecasting import TemporalFusionTransformer
from pytorch_forecasting.data import TimeSeriesDataSet
from pytorch_forecasting.metrics import QuantileLoss
from pytorch_forecasting.utils._dependencies import _get_installed_packages

optuna_logger = logging.getLogger("optuna")


<<<<<<< HEAD
=======
# ToDo: remove this once statsmodels release a version compatible with latest
# scipy version
def _lazywhere(cond, arrays, f, fillvalue=np.nan, f2=None):
    """
    Backported lazywhere implementation (basic version).
    """
    arrays = np.broadcast_arrays(*arrays)
    cond = np.array(cond, dtype=bool, copy=False)
    out = np.full(cond.shape, fillvalue)
    if f2 is None:
        out[cond] = f(*[a[cond] for a in arrays])
    else:
        out[cond] = f(*[a[cond] for a in arrays])
        out[~cond] = f2(*[a[~cond] for a in arrays])
    return out


scipy._lib._util._lazywhere = _lazywhere


>>>>>>> e6a3ea7d
def optimize_hyperparameters(
    train_dataloaders: DataLoader,
    val_dataloaders: DataLoader,
    model_path: str,
    max_epochs: int = 20,
    n_trials: int = 100,
    timeout: float = 3600 * 8.0,  # 8 hours
    gradient_clip_val_range: tuple[float, float] = (0.01, 100.0),
    hidden_size_range: tuple[int, int] = (16, 265),
    hidden_continuous_size_range: tuple[int, int] = (8, 64),
    attention_head_size_range: tuple[int, int] = (1, 4),
    dropout_range: tuple[float, float] = (0.1, 0.3),
    learning_rate_range: tuple[float, float] = (1e-5, 1.0),
    use_learning_rate_finder: bool = True,
    trainer_kwargs: dict[str, Any] = {},
    log_dir: str = "lightning_logs",
    study=None,
    verbose: Union[int, bool] = None,
    pruner=None,
    **kwargs,
):
    """
    Optimize Temporal Fusion Transformer hyperparameters.

    Run hyperparameter optimization. Learning rate for is determined with
    the PyTorch Lightning learning rate finder.

    Args:
        train_dataloaders (DataLoader): dataloader for training model
        val_dataloaders (DataLoader): dataloader for validating model
        model_path (str): folder to which model checkpoints are saved
        max_epochs (int, optional): Maximum number of epochs to run training. Defaults to 20.
        n_trials (int, optional): Number of hyperparameter trials to run. Defaults to 100.
        timeout (float, optional): Time in seconds after which training is stopped regardless of number of epochs
            or validation metric. Defaults to 3600*8.0.
        hidden_size_range (Tuple[int, int], optional): Minimum and maximum of ``hidden_size`` hyperparameter. Defaults
            to (16, 265).
        hidden_continuous_size_range (Tuple[int, int], optional):  Minimum and maximum of ``hidden_continuous_size``
            hyperparameter. Defaults to (8, 64).
        attention_head_size_range (Tuple[int, int], optional):  Minimum and maximum of ``attention_head_size``
            hyperparameter. Defaults to (1, 4).
        dropout_range (Tuple[float, float], optional):  Minimum and maximum of ``dropout`` hyperparameter. Defaults to
            (0.1, 0.3).
        learning_rate_range (Tuple[float, float], optional): Learning rate range. Defaults to (1e-5, 1.0).
        use_learning_rate_finder (bool): If to use learning rate finder or optimize as part of hyperparameters.
            Defaults to True.
        trainer_kwargs (Dict[str, Any], optional): Additional arguments to the
            `PyTorch Lightning trainer <https://pytorch-lightning.readthedocs.io/en/latest/trainer.html>`_ such
            as ``limit_train_batches``. Defaults to {}.
        log_dir (str, optional): Folder into which to log results for tensorboard. Defaults to "lightning_logs".
        study (optuna.Study, optional): study to resume. Will create new study by default.
        verbose (Union[int, bool]): level of verbosity.
            * None: no change in verbosity level (equivalent to verbose=1 by optuna-set default).
            * 0 or False: log only warnings.
            * 1 or True: log pruning events.
            * 2: optuna logging level at debug level.
            Defaults to None.
        pruner (optuna.pruners.BasePruner, optional): The optuna pruner to use.
            Defaults to optuna.pruners.SuccessiveHalvingPruner().

        **kwargs: Additional arguments for the :py:class:`~TemporalFusionTransformer`.

    Returns:
        optuna.Study: optuna study results
    """  # noqa : E501
    pkgs = _get_installed_packages()

    if "optuna" not in pkgs or "statsmodels" not in pkgs:
        raise ImportError(
            "optimize_hyperparameters requires optuna and statsmodels. "
            "Please install these packages with `pip install optuna statsmodels`. "
            "From optuna 3.3.0, optuna-integration is also required."
        )

    import optuna
    from optuna.integration import PyTorchLightningPruningCallback
    import optuna.logging
    import statsmodels.api as sm

    # need to inherit from callback for this to work
    class PyTorchLightningPruningCallbackAdjusted(
        PyTorchLightningPruningCallback, pl.Callback
    ):  # noqa: E501
        pass

    if pruner is None:
        pruner = optuna.pruners.SuccessiveHalvingPruner()

    assert isinstance(train_dataloaders.dataset, TimeSeriesDataSet) and isinstance(
        val_dataloaders.dataset, TimeSeriesDataSet
    ), "dataloaders must be built from timeseriesdataset"

    logging_level = {
        None: optuna.logging.get_verbosity(),
        0: optuna.logging.WARNING,
        1: optuna.logging.INFO,
        2: optuna.logging.DEBUG,
    }
    optuna_verbose = logging_level[verbose]
    optuna.logging.set_verbosity(optuna_verbose)

    loss = kwargs.get(
        "loss", QuantileLoss()
    )  # need a deepcopy of loss as it will otherwise propagate from one trial to the next # noqa : E501

    # create objective function
    def objective(trial: optuna.Trial) -> float:
        # Filenames for each trial must be made unique
        # in order to access each checkpoint.
        checkpoint_callback = ModelCheckpoint(
            dirpath=os.path.join(model_path, f"trial_{trial.number}"),
            filename="{epoch}",
            monitor="val_loss",
        )

        learning_rate_callback = LearningRateMonitor()
        logger = TensorBoardLogger(log_dir, name="optuna", version=trial.number)
        gradient_clip_val = trial.suggest_loguniform(
            "gradient_clip_val", *gradient_clip_val_range
        )
        default_trainer_kwargs = dict(
            accelerator="auto",
            max_epochs=max_epochs,
            gradient_clip_val=gradient_clip_val,
            callbacks=[
                learning_rate_callback,
                checkpoint_callback,
                PyTorchLightningPruningCallback(trial, monitor="val_loss"),
            ],
            logger=logger,
            enable_progress_bar=optuna_verbose < optuna.logging.INFO,
            enable_model_summary=[False, True][optuna_verbose < optuna.logging.INFO],
        )
        default_trainer_kwargs.update(trainer_kwargs)
        trainer = pl.Trainer(
            **default_trainer_kwargs,
        )

        # create model
        hidden_size = trial.suggest_int("hidden_size", *hidden_size_range, log=True)
        kwargs["loss"] = copy.deepcopy(loss)
        model = TemporalFusionTransformer.from_dataset(
            train_dataloaders.dataset,
            dropout=trial.suggest_uniform("dropout", *dropout_range),
            hidden_size=hidden_size,
            hidden_continuous_size=trial.suggest_int(
                "hidden_continuous_size",
                hidden_continuous_size_range[0],
                min(hidden_continuous_size_range[1], hidden_size),
                log=True,
            ),
            attention_head_size=trial.suggest_int(
                "attention_head_size", *attention_head_size_range
            ),
            log_interval=-1,
            **kwargs,
        )
        # find good learning rate
        if use_learning_rate_finder:
            lr_trainer = pl.Trainer(
                gradient_clip_val=gradient_clip_val,
                accelerator="auto",
                logger=False,
                enable_progress_bar=False,
                enable_model_summary=False,
            )
            tuner = Tuner(lr_trainer)
            res = tuner.lr_find(
                model,
                train_dataloaders=train_dataloaders,
                val_dataloaders=val_dataloaders,
                early_stop_threshold=10000,
                min_lr=learning_rate_range[0],
                num_training=100,
                max_lr=learning_rate_range[1],
            )

            loss_finite = np.isfinite(res.results["loss"])
            if (
                loss_finite.sum() > 3
            ):  # at least 3 valid values required for learning rate finder
                lr_smoothed, loss_smoothed = sm.nonparametric.lowess(
                    np.asarray(res.results["loss"])[loss_finite],
                    np.asarray(res.results["lr"])[loss_finite],
                    frac=1.0 / 10.0,
                )[min(loss_finite.sum() - 3, 10) : -1].T
                optimal_idx = np.gradient(loss_smoothed).argmin()
                optimal_lr = lr_smoothed[optimal_idx]
            else:
                optimal_idx = np.asarray(res.results["loss"]).argmin()
                optimal_lr = res.results["lr"][optimal_idx]
            optuna_logger.info(f"Using learning rate of {optimal_lr:.3g}")
            # add learning rate artificially
            model.hparams.learning_rate = trial.suggest_uniform(
                "learning_rate", optimal_lr, optimal_lr
            )
        else:
            model.hparams.learning_rate = trial.suggest_loguniform(
                "learning_rate", *learning_rate_range
            )

        # fit
        trainer.fit(
            model, train_dataloaders=train_dataloaders, val_dataloaders=val_dataloaders
        )

        # report result
        return trainer.callback_metrics["val_loss"].item()

    # setup optuna and run
    if study is None:
        study = optuna.create_study(direction="minimize", pruner=pruner)
    study.optimize(objective, n_trials=n_trials, timeout=timeout)
    return study<|MERGE_RESOLUTION|>--- conflicted
+++ resolved
@@ -23,8 +23,6 @@
 optuna_logger = logging.getLogger("optuna")
 
 
-<<<<<<< HEAD
-=======
 # ToDo: remove this once statsmodels release a version compatible with latest
 # scipy version
 def _lazywhere(cond, arrays, f, fillvalue=np.nan, f2=None):
@@ -45,7 +43,6 @@
 scipy._lib._util._lazywhere = _lazywhere
 
 
->>>>>>> e6a3ea7d
 def optimize_hyperparameters(
     train_dataloaders: DataLoader,
     val_dataloaders: DataLoader,
@@ -173,7 +170,7 @@
             callbacks=[
                 learning_rate_callback,
                 checkpoint_callback,
-                PyTorchLightningPruningCallback(trial, monitor="val_loss"),
+                PyTorchLightningPruningCallbackAdjusted(trial, monitor="val_loss"),
             ],
             logger=logger,
             enable_progress_bar=optuna_verbose < optuna.logging.INFO,
