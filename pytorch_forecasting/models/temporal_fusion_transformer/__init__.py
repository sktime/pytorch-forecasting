"""Temporal fusion transformer for forecasting timeseries."""

from pytorch_forecasting.models.temporal_fusion_transformer._tft import (
    TemporalFusionTransformer,
)
from pytorch_forecasting.models.temporal_fusion_transformer.sub_modules import (
    AddNorm,
    GateAddNorm,
    GatedLinearUnit,
    GatedResidualNetwork,
    InterpretableMultiHeadAttention,
    VariableSelectionNetwork,
)
<<<<<<< HEAD
from pytorch_forecasting.utils import create_mask, detach, integer_histogram, masked_op, padded_stack, to_list


class TemporalFusionTransformer(BaseModelWithCovariates):

    def __init__(
        self,
        hidden_size: int = 16,
        lstm_layers: int = 1,
        dropout: float = 0.1,
        output_size: Union[int, List[int]] = 7,
        loss: MultiHorizonMetric = None,
        attention_head_size: int = 4,
        max_encoder_length: int = 10,
        static_categoricals: List[str] = [],
        static_reals: List[str] = [],
        time_varying_categoricals_encoder: List[str] = [],
        time_varying_categoricals_decoder: List[str] = [],
        categorical_groups: Dict[str, List[str]] = {},
        time_varying_reals_encoder: List[str] = [],
        time_varying_reals_decoder: List[str] = [],
        x_reals: List[str] = [],
        x_categoricals: List[str] = [],
        hidden_continuous_size: int = 8,
        hidden_continuous_sizes: Dict[str, int] = {},
        embedding_sizes: Dict[str, Tuple[int, int]] = {},
        embedding_paddings: List[str] = [],
        embedding_labels: Dict[str, np.ndarray] = {},
        learning_rate: float = 1e-3,
        log_interval: Union[int, float] = -1,
        log_val_interval: Union[int, float] = None,
        log_gradient_flow: bool = False,
        reduce_on_plateau_patience: int = 1000,
        monotone_constraints: Dict[str, int] = {},
        share_single_variable_networks: bool = False,
        causal_attention: bool = True,
        logging_metrics: nn.ModuleList = None,
        **kwargs,
    ):
        """
        Temporal Fusion Transformer for forecasting timeseries - use its :py:meth:`~from_dataset` method if possible.

        Implementation of the article
        `Temporal Fusion Transformers for Interpretable Multi-horizon Time Series
        Forecasting <https://arxiv.org/pdf/1912.09363.pdf>`_. The network outperforms DeepAR by Amazon by 36-69%
        in benchmarks.

        Enhancements compared to the original implementation (apart from capabilities added through base model
        such as monotone constraints):

        * static variables can be continuous
        * multiple categorical variables can be summarized with an EmbeddingBag
        * variable encoder and decoder length by sample
        * categorical embeddings are not transformed by variable selection network (because it is a redundant operation)
        * variable dimension in variable selection network are scaled up via linear interpolation to reduce
          number of parameters
        * non-linear variable processing in variable selection network can be shared among decoder and encoder
          (not shared by default)

        Tune its hyperparameters with
        :py:func:`~pytorch_forecasting.models.temporal_fusion_transformer.tuning.optimize_hyperparameters`.

        Args:

            hidden_size: hidden size of network which is its main hyperparameter and can range from 8 to 512
            lstm_layers: number of LSTM layers (2 is mostly optimal)
            dropout: dropout rate
            output_size: number of outputs (e.g. number of quantiles for QuantileLoss and one target or list
                of output sizes).
            loss: loss function taking prediction and targets
            attention_head_size: number of attention heads (4 is a good default)
            max_encoder_length: length to encode (can be far longer than the decoder length but does not have to be)
            static_categoricals: names of static categorical variables
            static_reals: names of static continuous variables
            time_varying_categoricals_encoder: names of categorical variables for encoder
            time_varying_categoricals_decoder: names of categorical variables for decoder
            time_varying_reals_encoder: names of continuous variables for encoder
            time_varying_reals_decoder: names of continuous variables for decoder
            categorical_groups: dictionary where values
                are list of categorical variables that are forming together a new categorical
                variable which is the key in the dictionary
            x_reals: order of continuous variables in tensor passed to forward function
            x_categoricals: order of categorical variables in tensor passed to forward function
            hidden_continuous_size: default for hidden size for processing continous variables (similar to categorical
                embedding size)
            hidden_continuous_sizes: dictionary mapping continuous input indices to sizes for variable selection
                (fallback to hidden_continuous_size if index is not in dictionary)
            embedding_sizes: dictionary mapping (string) indices to tuple of number of categorical classes and
                embedding size
            embedding_paddings: list of indices for embeddings which transform the zero's embedding to a zero vector
            embedding_labels: dictionary mapping (string) indices to list of categorical labels
            learning_rate: learning rate
            log_interval: log predictions every x batches, do not log if 0 or less, log interpretation if > 0. If < 1.0
                , will log multiple entries per batch. Defaults to -1.
            log_val_interval: frequency with which to log validation set metrics, defaults to log_interval
            log_gradient_flow: if to log gradient flow, this takes time and should be only done to diagnose training
                failures
            reduce_on_plateau_patience (int): patience after which learning rate is reduced by a factor of 10
            monotone_constraints (Dict[str, int]): dictionary of monotonicity constraints for continuous decoder
                variables mapping
                position (e.g. ``"0"`` for first position) to constraint (``-1`` for negative and ``+1`` for positive,
                larger numbers add more weight to the constraint vs. the loss but are usually not necessary).
                This constraint significantly slows down training. Defaults to {}.
            share_single_variable_networks (bool): if to share the single variable networks between the encoder and
                decoder. Defaults to False.
            causal_attention (bool): If to attend only at previous timesteps in the decoder or also include future
                predictions. Defaults to True.
            logging_metrics (nn.ModuleList[LightningMetric]): list of metrics that are logged during training.
                Defaults to nn.ModuleList([SMAPE(), MAE(), RMSE(), MAPE()]).
            **kwargs: additional arguments to :py:class:`~BaseModel`.
        """
        if logging_metrics is None:
            logging_metrics = nn.ModuleList([SMAPE(), MAE(), RMSE(), MAPE()])
        if loss is None:
            loss = QuantileLoss()
        self.save_hyperparameters()
        # store loss function separately as it is a module
        assert isinstance(loss, LightningMetric), "Loss has to be a PyTorch Lightning `Metric`"
        super().__init__(loss=loss, logging_metrics=logging_metrics, **kwargs)

        # processing inputs
        # embeddings
        self.input_embeddings = MultiEmbedding(
            embedding_sizes=self.hparams.embedding_sizes,
            categorical_groups=self.hparams.categorical_groups,
            embedding_paddings=self.hparams.embedding_paddings,
            x_categoricals=self.hparams.x_categoricals,
            max_embedding_size=self.hparams.hidden_size,
        )

        # continuous variable processing
        self.prescalers = nn.ModuleDict(
            {
                name: nn.Linear(1, self.hparams.hidden_continuous_sizes.get(name, self.hparams.hidden_continuous_size))
                for name in self.reals
            }
        )

        # variable selection
        # variable selection for static variables
        static_input_sizes = {
            name: self.input_embeddings.output_size[name] for name in self.hparams.static_categoricals
        }
        static_input_sizes.update(
            {
                name: self.hparams.hidden_continuous_sizes.get(name, self.hparams.hidden_continuous_size)
                for name in self.hparams.static_reals
            }
        )
        self.static_variable_selection = VariableSelectionNetwork(
            input_sizes=static_input_sizes,
            hidden_size=self.hparams.hidden_size,
            input_embedding_flags={name: True for name in self.hparams.static_categoricals},
            dropout=self.hparams.dropout,
            prescalers=self.prescalers,
        )

        # variable selection for encoder and decoder
        encoder_input_sizes = {
            name: self.input_embeddings.output_size[name] for name in self.hparams.time_varying_categoricals_encoder
        }
        encoder_input_sizes.update(
            {
                name: self.hparams.hidden_continuous_sizes.get(name, self.hparams.hidden_continuous_size)
                for name in self.hparams.time_varying_reals_encoder
            }
        )

        decoder_input_sizes = {
            name: self.input_embeddings.output_size[name] for name in self.hparams.time_varying_categoricals_decoder
        }
        decoder_input_sizes.update(
            {
                name: self.hparams.hidden_continuous_sizes.get(name, self.hparams.hidden_continuous_size)
                for name in self.hparams.time_varying_reals_decoder
            }
        )

        # create single variable grns that are shared across decoder and encoder
        if self.hparams.share_single_variable_networks:
            self.shared_single_variable_grns = nn.ModuleDict()
            for name, input_size in encoder_input_sizes.items():
                self.shared_single_variable_grns[name] = GatedResidualNetwork(
                    input_size,
                    min(input_size, self.hparams.hidden_size),
                    self.hparams.hidden_size,
                    self.hparams.dropout,
                )
            for name, input_size in decoder_input_sizes.items():
                if name not in self.shared_single_variable_grns:
                    self.shared_single_variable_grns[name] = GatedResidualNetwork(
                        input_size,
                        min(input_size, self.hparams.hidden_size),
                        self.hparams.hidden_size,
                        self.hparams.dropout,
                    )

        self.encoder_variable_selection = VariableSelectionNetwork(
            input_sizes=encoder_input_sizes,
            hidden_size=self.hparams.hidden_size,
            input_embedding_flags={name: True for name in self.hparams.time_varying_categoricals_encoder},
            dropout=self.hparams.dropout,
            context_size=self.hparams.hidden_size,
            prescalers=self.prescalers,
            single_variable_grns={}
            if not self.hparams.share_single_variable_networks
            else self.shared_single_variable_grns,
        )

        self.decoder_variable_selection = VariableSelectionNetwork(
            input_sizes=decoder_input_sizes,
            hidden_size=self.hparams.hidden_size,
            input_embedding_flags={name: True for name in self.hparams.time_varying_categoricals_decoder},
            dropout=self.hparams.dropout,
            context_size=self.hparams.hidden_size,
            prescalers=self.prescalers,
            single_variable_grns={}
            if not self.hparams.share_single_variable_networks
            else self.shared_single_variable_grns,
        )

        # static encoders
        # for variable selection
        self.static_context_variable_selection = GatedResidualNetwork(
            input_size=self.hparams.hidden_size,
            hidden_size=self.hparams.hidden_size,
            output_size=self.hparams.hidden_size,
            dropout=self.hparams.dropout,
        )

        # for hidden state of the lstm
        self.static_context_initial_hidden_lstm = GatedResidualNetwork(
            input_size=self.hparams.hidden_size,
            hidden_size=self.hparams.hidden_size,
            output_size=self.hparams.hidden_size,
            dropout=self.hparams.dropout,
        )

        # for cell state of the lstm
        self.static_context_initial_cell_lstm = GatedResidualNetwork(
            input_size=self.hparams.hidden_size,
            hidden_size=self.hparams.hidden_size,
            output_size=self.hparams.hidden_size,
            dropout=self.hparams.dropout,
        )

        # for post lstm static enrichment
        self.static_context_enrichment = GatedResidualNetwork(
            self.hparams.hidden_size, self.hparams.hidden_size, self.hparams.hidden_size, self.hparams.dropout
        )

        # lstm encoder (history) and decoder (future) for local processing
        self.lstm_encoder = LSTM(
            input_size=self.hparams.hidden_size,
            hidden_size=self.hparams.hidden_size,
            num_layers=self.hparams.lstm_layers,
            dropout=self.hparams.dropout if self.hparams.lstm_layers > 1 else 0,
            batch_first=True,
        )

        self.lstm_decoder = LSTM(
            input_size=self.hparams.hidden_size,
            hidden_size=self.hparams.hidden_size,
            num_layers=self.hparams.lstm_layers,
            dropout=self.hparams.dropout if self.hparams.lstm_layers > 1 else 0,
            batch_first=True,
        )

        # skip connection for lstm
        self.post_lstm_gate_encoder = GatedLinearUnit(self.hparams.hidden_size, dropout=self.hparams.dropout)
        self.post_lstm_gate_decoder = self.post_lstm_gate_encoder
        # self.post_lstm_gate_decoder = GatedLinearUnit(self.hparams.hidden_size, dropout=self.hparams.dropout)
        self.post_lstm_add_norm_encoder = AddNorm(self.hparams.hidden_size, trainable_add=False)
        # self.post_lstm_add_norm_decoder = AddNorm(self.hparams.hidden_size, trainable_add=True)
        self.post_lstm_add_norm_decoder = self.post_lstm_add_norm_encoder

        # static enrichment and processing past LSTM
        self.static_enrichment = GatedResidualNetwork(
            input_size=self.hparams.hidden_size,
            hidden_size=self.hparams.hidden_size,
            output_size=self.hparams.hidden_size,
            dropout=self.hparams.dropout,
            context_size=self.hparams.hidden_size,
        )

        # attention for long-range processing
        self.multihead_attn = InterpretableMultiHeadAttention(
            d_model=self.hparams.hidden_size, n_head=self.hparams.attention_head_size, dropout=self.hparams.dropout
        )
        self.post_attn_gate_norm = GateAddNorm(
            self.hparams.hidden_size, dropout=self.hparams.dropout, trainable_add=False
        )
        self.pos_wise_ff = GatedResidualNetwork(
            self.hparams.hidden_size, self.hparams.hidden_size, self.hparams.hidden_size, dropout=self.hparams.dropout
        )

        # output processing -> no dropout at this late stage
        self.pre_output_gate_norm = GateAddNorm(self.hparams.hidden_size, dropout=None, trainable_add=False)

        if self.n_targets > 1:  # if to run with multiple targets
            self.output_layer = nn.ModuleList(
                [nn.Linear(self.hparams.hidden_size, output_size) for output_size in self.hparams.output_size]
            )
        else:
            self.output_layer = nn.Linear(self.hparams.hidden_size, self.hparams.output_size)

    @classmethod
    def from_dataset(
        cls,
        dataset: TimeSeriesDataSet,
        allowed_encoder_known_variable_names: List[str] = None,
        **kwargs,
    ):
        """
        Create model from dataset.

        Args:
            dataset: timeseries dataset
            allowed_encoder_known_variable_names: List of known variables that are allowed in encoder, defaults to all
            **kwargs: additional arguments such as hyperparameters for model (see ``__init__()``)

        Returns:
            TemporalFusionTransformer
        """
        # add maximum encoder length
        # update defaults
        new_kwargs = copy(kwargs)
        new_kwargs["max_encoder_length"] = dataset.max_encoder_length
        new_kwargs.update(cls.deduce_default_output_parameters(dataset, kwargs, QuantileLoss()))

        # create class and return
        return super().from_dataset(
            dataset, allowed_encoder_known_variable_names=allowed_encoder_known_variable_names, **new_kwargs
        )

    def expand_static_context(self, context, timesteps):
        """
        add time dimension to static context
        """
        return context[:, None].expand(-1, timesteps, -1)

    def get_attention_mask(self, encoder_lengths: torch.LongTensor, decoder_lengths: torch.LongTensor):
        """
        Returns causal mask to apply for self-attention layer.
        """
        decoder_length = decoder_lengths.max()
        if self.hparams.causal_attention:
            # indices to which is attended
            attend_step = torch.arange(decoder_length, device=self.device)
            # indices for which is predicted
            predict_step = torch.arange(0, decoder_length, device=self.device)[:, None]
            # do not attend to steps to self or after prediction
            decoder_mask = (attend_step >= predict_step).unsqueeze(0).expand(encoder_lengths.size(0), -1, -1)
        else:
            # there is value in attending to future forecasts if they are made with knowledge currently
            #   available
            #   one possibility is here to use a second attention layer for future attention (assuming different effects
            #   matter in the future than the past)
            #   or alternatively using the same layer but allowing forward attention - i.e. only
            #   masking out non-available data and self
            decoder_mask = create_mask(decoder_length, decoder_lengths).unsqueeze(1).expand(-1, decoder_length, -1)
        # do not attend to steps where data is padded
        encoder_mask = create_mask(encoder_lengths.max(), encoder_lengths).unsqueeze(1).expand(-1, decoder_length, -1)
        # combine masks along attended time - first encoder and then decoder
        mask = torch.cat(
            (
                encoder_mask,
                decoder_mask,
            ),
            dim=2,
        )
        return mask

    def forward(self, x: Dict[str, torch.Tensor]) -> Dict[str, torch.Tensor]:
        """
        input dimensions: n_samples x time x variables
        """
        encoder_lengths = x["encoder_lengths"]
        decoder_lengths = x["decoder_lengths"]
        x_cat = torch.cat([x["encoder_cat"], x["decoder_cat"]], dim=1)  # concatenate in time dimension
        x_cont = torch.cat([x["encoder_cont"], x["decoder_cont"]], dim=1)  # concatenate in time dimension
        timesteps = x_cont.size(1)  # encode + decode length
        max_encoder_length = int(encoder_lengths.max())
        input_vectors = self.input_embeddings(x_cat)
        input_vectors.update(
            {
                name: x_cont[..., idx].unsqueeze(-1)
                for idx, name in enumerate(self.hparams.x_reals)
                if name in self.reals
            }
        )

        # Embedding and variable selection
        if len(self.static_variables) > 0:
            # static embeddings will be constant over entire batch
            static_embedding = {name: input_vectors[name][:, 0] for name in self.static_variables}
            static_embedding, static_variable_selection = self.static_variable_selection(static_embedding)
        else:
            static_embedding = torch.zeros(
                (x_cont.size(0), self.hparams.hidden_size), dtype=self.dtype, device=self.device
            )
            static_variable_selection = torch.zeros((x_cont.size(0), 0), dtype=self.dtype, device=self.device)

        static_context_variable_selection = self.expand_static_context(
            self.static_context_variable_selection(static_embedding), timesteps
        )

        embeddings_varying_encoder = {
            name: input_vectors[name][:, :max_encoder_length] for name in self.encoder_variables
        }
        embeddings_varying_encoder, encoder_sparse_weights = self.encoder_variable_selection(
            embeddings_varying_encoder,
            static_context_variable_selection[:, :max_encoder_length],
        )

        embeddings_varying_decoder = {
            name: input_vectors[name][:, max_encoder_length:] for name in self.decoder_variables  # select decoder
        }
        embeddings_varying_decoder, decoder_sparse_weights = self.decoder_variable_selection(
            embeddings_varying_decoder,
            static_context_variable_selection[:, max_encoder_length:],
        )

        # LSTM
        # calculate initial state
        input_hidden = self.static_context_initial_hidden_lstm(static_embedding).expand(
            self.hparams.lstm_layers, -1, -1
        )
        input_cell = self.static_context_initial_cell_lstm(static_embedding).expand(self.hparams.lstm_layers, -1, -1)

        # run local encoder
        encoder_output, (hidden, cell) = self.lstm_encoder(
            embeddings_varying_encoder, (input_hidden, input_cell), lengths=encoder_lengths, enforce_sorted=False
        )

        # run local decoder
        decoder_output, _ = self.lstm_decoder(
            embeddings_varying_decoder,
            (hidden, cell),
            lengths=decoder_lengths,
            enforce_sorted=False,
        )

        # skip connection over lstm
        lstm_output_encoder = self.post_lstm_gate_encoder(encoder_output)
        lstm_output_encoder = self.post_lstm_add_norm_encoder(lstm_output_encoder, embeddings_varying_encoder)

        lstm_output_decoder = self.post_lstm_gate_decoder(decoder_output)
        lstm_output_decoder = self.post_lstm_add_norm_decoder(lstm_output_decoder, embeddings_varying_decoder)

        lstm_output = torch.cat([lstm_output_encoder, lstm_output_decoder], dim=1)

        # static enrichment
        static_context_enrichment = self.static_context_enrichment(static_embedding)
        attn_input = self.static_enrichment(
            lstm_output, self.expand_static_context(static_context_enrichment, timesteps)
        )

        # Attention
        attn_output, attn_output_weights = self.multihead_attn(
            q=attn_input[:, max_encoder_length:],  # query only for predictions
            k=attn_input,
            v=attn_input,
            mask=self.get_attention_mask(encoder_lengths=encoder_lengths, decoder_lengths=decoder_lengths),
        )

        # skip connection over attention
        attn_output = self.post_attn_gate_norm(attn_output, attn_input[:, max_encoder_length:])

        output = self.pos_wise_ff(attn_output)

        # skip connection over temporal fusion decoder (not LSTM decoder despite the LSTM output contains
        # a skip from the variable selection network)
        output = self.pre_output_gate_norm(output, lstm_output[:, max_encoder_length:])
        if self.n_targets > 1:  # if to use multi-target architecture
            output = [output_layer(output) for output_layer in self.output_layer]
        else:
            output = self.output_layer(output)

        return self.to_network_output(
            prediction=self.transform_output(output, target_scale=x["target_scale"]),
            encoder_attention=attn_output_weights[..., :max_encoder_length],
            decoder_attention=attn_output_weights[..., max_encoder_length:],
            static_variables=static_variable_selection,
            encoder_variables=encoder_sparse_weights,
            decoder_variables=decoder_sparse_weights,
            decoder_lengths=decoder_lengths,
            encoder_lengths=encoder_lengths,
        )

    def on_fit_end(self):
        if self.log_interval > 0:
            self.log_embeddings()

    def create_log(self, x, y, out, batch_idx, **kwargs):
        log = super().create_log(x, y, out, batch_idx, **kwargs)
        if self.log_interval > 0:
            log["interpretation"] = self._log_interpretation(out)
        return log

    def _log_interpretation(self, out):
        # calculate interpretations etc for latter logging
        interpretation = self.interpret_output(
            detach(out),
            reduction="sum",
            attention_prediction_horizon=0,  # attention only for first prediction horizon
        )
        return interpretation

    def on_epoch_end(self, outputs):
        """
        run at epoch end for training or validation
        """
        if self.log_interval > 0 and not self.training:
            self.log_interpretation(outputs)

    def interpret_output(
        self,
        out: Dict[str, torch.Tensor],
        reduction: str = "none",
        attention_prediction_horizon: int = 0,
    ) -> Dict[str, torch.Tensor]:
        """
        interpret output of model

        Args:
            out: output as produced by ``forward()``
            reduction: "none" for no averaging over batches, "sum" for summing attentions, "mean" for
                normalizing by encode lengths
            attention_prediction_horizon: which prediction horizon to use for attention

        Returns:
            interpretations that can be plotted with ``plot_interpretation()``
        """
        # take attention and concatenate if a list to proper attention object
        batch_size = len(out["decoder_attention"])
        if isinstance(out["decoder_attention"], (list, tuple)):
            # start with decoder attention
            # assume issue is in last dimension, we need to find max
            max_last_dimension = max(x.size(-1) for x in out["decoder_attention"])
            first_elm = out["decoder_attention"][0]
            # create new attention tensor into which we will scatter
            decoder_attention = torch.full(
                (batch_size, *first_elm.shape[:-1], max_last_dimension),
                float("nan"),
                dtype=first_elm.dtype,
                device=first_elm.device,
            )
            # scatter into tensor
            for idx, x in enumerate(out["decoder_attention"]):
                decoder_length = out["decoder_lengths"][idx]
                decoder_attention[idx, :, :, :decoder_length] = x[..., :decoder_length]
        else:
            decoder_attention = out["decoder_attention"].clone()
            decoder_mask = create_mask(out["decoder_attention"].size(1), out["decoder_lengths"])
            decoder_attention[decoder_mask[..., None, None].expand_as(decoder_attention)] = float("nan")

        if isinstance(out["encoder_attention"], (list, tuple)):
            # same game for encoder attention
            # create new attention tensor into which we will scatter
            first_elm = out["encoder_attention"][0]
            encoder_attention = torch.full(
                (batch_size, *first_elm.shape[:-1], self.hparams.max_encoder_length),
                float("nan"),
                dtype=first_elm.dtype,
                device=first_elm.device,
            )
            # scatter into tensor
            for idx, x in enumerate(out["encoder_attention"]):
                encoder_length = out["encoder_lengths"][idx]
                encoder_attention[idx, :, :, self.hparams.max_encoder_length - encoder_length :] = x[
                    ..., :encoder_length
                ]
        else:
            # roll encoder attention (so start last encoder value is on the right)
            encoder_attention = out["encoder_attention"].clone()
            shifts = encoder_attention.size(3) - out["encoder_lengths"]
            new_index = (
                torch.arange(encoder_attention.size(3), device=encoder_attention.device)[None, None, None].expand_as(
                    encoder_attention
                )
                - shifts[:, None, None, None]
            ) % encoder_attention.size(3)
            encoder_attention = torch.gather(encoder_attention, dim=3, index=new_index)
            # expand encoder_attentiont to full size
            if encoder_attention.size(-1) < self.hparams.max_encoder_length:
                encoder_attention = torch.concat(
                    [
                        torch.full(
                            (
                                *encoder_attention.shape[:-1],
                                self.hparams.max_encoder_length - out["encoder_lengths"].max(),
                            ),
                            float("nan"),
                            dtype=encoder_attention.dtype,
                            device=encoder_attention.device,
                        ),
                        encoder_attention,
                    ],
                    dim=-1,
                )

        # combine attention vector
        attention = torch.concat([encoder_attention, decoder_attention], dim=-1)
        attention[attention < 1e-5] = float("nan")

        # histogram of decode and encode lengths
        encoder_length_histogram = integer_histogram(out["encoder_lengths"], min=0, max=self.hparams.max_encoder_length)
        decoder_length_histogram = integer_histogram(
            out["decoder_lengths"], min=1, max=out["decoder_variables"].size(1)
        )

        # mask where decoder and encoder where not applied when averaging variable selection weights
        encoder_variables = out["encoder_variables"].squeeze(-2).clone()
        encode_mask = create_mask(encoder_variables.size(1), out["encoder_lengths"])
        encoder_variables = encoder_variables.masked_fill(encode_mask.unsqueeze(-1), 0.0).sum(dim=1)
        encoder_variables /= (
            out["encoder_lengths"]
            .where(out["encoder_lengths"] > 0, torch.ones_like(out["encoder_lengths"]))
            .unsqueeze(-1)
        )

        decoder_variables = out["decoder_variables"].squeeze(-2).clone()
        decode_mask = create_mask(decoder_variables.size(1), out["decoder_lengths"])
        decoder_variables = decoder_variables.masked_fill(decode_mask.unsqueeze(-1), 0.0).sum(dim=1)
        decoder_variables /= out["decoder_lengths"].unsqueeze(-1)

        # static variables need no masking
        static_variables = out["static_variables"].squeeze(1)
        # attention is batch x time x heads x time_to_attend
        # average over heads + only keep prediction attention and attention on observed timesteps
        attention = masked_op(
            attention[
                :, attention_prediction_horizon, :, : self.hparams.max_encoder_length + attention_prediction_horizon
            ],
            op="mean",
            dim=1,
        )

        if reduction != "none":  # if to average over batches
            static_variables = static_variables.sum(dim=0)
            encoder_variables = encoder_variables.sum(dim=0)
            decoder_variables = decoder_variables.sum(dim=0)

            attention = masked_op(attention, dim=0, op=reduction)
        else:
            attention = attention / masked_op(attention, dim=1, op="sum").unsqueeze(-1)  # renormalize

        interpretation = dict(
            attention=attention.masked_fill(torch.isnan(attention), 0.0),
            static_variables=static_variables,
            encoder_variables=encoder_variables,
            decoder_variables=decoder_variables,
            encoder_length_histogram=encoder_length_histogram,
            decoder_length_histogram=decoder_length_histogram,
        )
        return interpretation

    def plot_prediction(
        self,
        x: Dict[str, torch.Tensor],
        out: Dict[str, torch.Tensor],
        idx: int,
        plot_attention: bool = True,
        add_loss_to_title: bool = False,
        show_future_observed: bool = True,
        ax=None,
        **kwargs,
    ) -> plt.Figure:
        """
        Plot actuals vs prediction and attention

        Args:
            x (Dict[str, torch.Tensor]): network input
            out (Dict[str, torch.Tensor]): network output
            idx (int): sample index
            plot_attention: if to plot attention on secondary axis
            add_loss_to_title: if to add loss to title. Default to False.
            show_future_observed: if to show actuals for future. Defaults to True.
            ax: matplotlib axes to plot on

        Returns:
            plt.Figure: matplotlib figure
        """

        # plot prediction as normal
        fig = super().plot_prediction(
            x,
            out,
            idx=idx,
            add_loss_to_title=add_loss_to_title,
            show_future_observed=show_future_observed,
            ax=ax,
            **kwargs,
        )

        # add attention on secondary axis
        if plot_attention:
            interpretation = self.interpret_output(out.iget(slice(idx, idx + 1)))
            for f in to_list(fig):
                ax = f.axes[0]
                ax2 = ax.twinx()
                ax2.set_ylabel("Attention")
                encoder_length = x["encoder_lengths"][0]
                ax2.plot(
                    torch.arange(-encoder_length, 0),
                    interpretation["attention"][0, -encoder_length:].detach().cpu(),
                    alpha=0.2,
                    color="k",
                )
                f.tight_layout()
        return fig

    def plot_interpretation(self, interpretation: Dict[str, torch.Tensor]) -> Dict[str, plt.Figure]:
        """
        Make figures that interpret model.

        * Attention
        * Variable selection weights / importances

        Args:
            interpretation: as obtained from ``interpret_output()``

        Returns:
            dictionary of matplotlib figures
        """
        figs = {}

        # attention
        fig, ax = plt.subplots()
        attention = interpretation["attention"].detach().cpu()
        attention = attention / attention.sum(-1).unsqueeze(-1)
        ax.plot(
            np.arange(-self.hparams.max_encoder_length, attention.size(0) - self.hparams.max_encoder_length), attention
        )
        ax.set_xlabel("Time index")
        ax.set_ylabel("Attention")
        ax.set_title("Attention")
        figs["attention"] = fig

        # variable selection
        def make_selection_plot(title, values, labels):
            fig, ax = plt.subplots(figsize=(7, len(values) * 0.25 + 2))
            order = np.argsort(values)
            values = values / values.sum(-1).unsqueeze(-1)
            ax.barh(np.arange(len(values)), values[order] * 100, tick_label=np.asarray(labels)[order])
            ax.set_title(title)
            ax.set_xlabel("Importance in %")
            plt.tight_layout()
            return fig

        figs["static_variables"] = make_selection_plot(
            "Static variables importance", interpretation["static_variables"].detach().cpu(), self.static_variables
        )
        figs["encoder_variables"] = make_selection_plot(
            "Encoder variables importance", interpretation["encoder_variables"].detach().cpu(), self.encoder_variables
        )
        figs["decoder_variables"] = make_selection_plot(
            "Decoder variables importance", interpretation["decoder_variables"].detach().cpu(), self.decoder_variables
        )

        return figs

    def log_interpretation(self, outputs):
        """
        Log interpretation metrics to tensorboard.
        """
        # extract interpretations
        interpretation = {
            # use padded_stack because decoder length histogram can be of different length
            name: padded_stack([x["interpretation"][name].detach() for x in outputs], side="right", value=0).sum(0)
            for name in outputs[0]["interpretation"].keys()
        }
        # normalize attention with length histogram squared to account for: 1. zeros in attention and
        # 2. higher attention due to less values
        attention_occurances = interpretation["encoder_length_histogram"][1:].flip(0).float().cumsum(0)
        attention_occurances = attention_occurances / attention_occurances.max()
        attention_occurances = torch.cat(
            [
                attention_occurances,
                torch.ones(
                    interpretation["attention"].size(0) - attention_occurances.size(0),
                    dtype=attention_occurances.dtype,
                    device=attention_occurances.device,
                ),
            ],
            dim=0,
        )
        interpretation["attention"] = interpretation["attention"] / attention_occurances.pow(2).clamp(1.0)
        interpretation["attention"] = interpretation["attention"] / interpretation["attention"].sum()

        figs = self.plot_interpretation(interpretation)  # make interpretation figures
        label = self.current_stage
        # log to tensorboard
        for name, fig in figs.items():
            self.logger.experiment.add_figure(
                f"{label.capitalize()} {name} importance", fig, global_step=self.global_step
            )

        # log lengths of encoder/decoder
        for type in ["encoder", "decoder"]:
            fig, ax = plt.subplots()
            lengths = (
                padded_stack([out["interpretation"][f"{type}_length_histogram"] for out in outputs])
                .sum(0)
                .detach()
                .cpu()
            )
            if type == "decoder":
                start = 1
            else:
                start = 0
            ax.plot(torch.arange(start, start + len(lengths)), lengths)
            ax.set_xlabel(f"{type.capitalize()} length")
            ax.set_ylabel("Number of samples")
            ax.set_title(f"{type.capitalize()} length distribution in {label} epoch")

            self.logger.experiment.add_figure(
                f"{label.capitalize()} {type} length distribution", fig, global_step=self.global_step
            )
=======
>>>>>>> ace42be1

__all__ = [
    "TemporalFusionTransformer",
    "AddNorm",
    "GateAddNorm",
    "GatedLinearUnit",
    "GatedResidualNetwork",
    "InterpretableMultiHeadAttention",
    "VariableSelectionNetwork",
]<|MERGE_RESOLUTION|>--- conflicted
+++ resolved
@@ -11,829 +11,6 @@
     InterpretableMultiHeadAttention,
     VariableSelectionNetwork,
 )
-<<<<<<< HEAD
-from pytorch_forecasting.utils import create_mask, detach, integer_histogram, masked_op, padded_stack, to_list
-
-
-class TemporalFusionTransformer(BaseModelWithCovariates):
-
-    def __init__(
-        self,
-        hidden_size: int = 16,
-        lstm_layers: int = 1,
-        dropout: float = 0.1,
-        output_size: Union[int, List[int]] = 7,
-        loss: MultiHorizonMetric = None,
-        attention_head_size: int = 4,
-        max_encoder_length: int = 10,
-        static_categoricals: List[str] = [],
-        static_reals: List[str] = [],
-        time_varying_categoricals_encoder: List[str] = [],
-        time_varying_categoricals_decoder: List[str] = [],
-        categorical_groups: Dict[str, List[str]] = {},
-        time_varying_reals_encoder: List[str] = [],
-        time_varying_reals_decoder: List[str] = [],
-        x_reals: List[str] = [],
-        x_categoricals: List[str] = [],
-        hidden_continuous_size: int = 8,
-        hidden_continuous_sizes: Dict[str, int] = {},
-        embedding_sizes: Dict[str, Tuple[int, int]] = {},
-        embedding_paddings: List[str] = [],
-        embedding_labels: Dict[str, np.ndarray] = {},
-        learning_rate: float = 1e-3,
-        log_interval: Union[int, float] = -1,
-        log_val_interval: Union[int, float] = None,
-        log_gradient_flow: bool = False,
-        reduce_on_plateau_patience: int = 1000,
-        monotone_constraints: Dict[str, int] = {},
-        share_single_variable_networks: bool = False,
-        causal_attention: bool = True,
-        logging_metrics: nn.ModuleList = None,
-        **kwargs,
-    ):
-        """
-        Temporal Fusion Transformer for forecasting timeseries - use its :py:meth:`~from_dataset` method if possible.
-
-        Implementation of the article
-        `Temporal Fusion Transformers for Interpretable Multi-horizon Time Series
-        Forecasting <https://arxiv.org/pdf/1912.09363.pdf>`_. The network outperforms DeepAR by Amazon by 36-69%
-        in benchmarks.
-
-        Enhancements compared to the original implementation (apart from capabilities added through base model
-        such as monotone constraints):
-
-        * static variables can be continuous
-        * multiple categorical variables can be summarized with an EmbeddingBag
-        * variable encoder and decoder length by sample
-        * categorical embeddings are not transformed by variable selection network (because it is a redundant operation)
-        * variable dimension in variable selection network are scaled up via linear interpolation to reduce
-          number of parameters
-        * non-linear variable processing in variable selection network can be shared among decoder and encoder
-          (not shared by default)
-
-        Tune its hyperparameters with
-        :py:func:`~pytorch_forecasting.models.temporal_fusion_transformer.tuning.optimize_hyperparameters`.
-
-        Args:
-
-            hidden_size: hidden size of network which is its main hyperparameter and can range from 8 to 512
-            lstm_layers: number of LSTM layers (2 is mostly optimal)
-            dropout: dropout rate
-            output_size: number of outputs (e.g. number of quantiles for QuantileLoss and one target or list
-                of output sizes).
-            loss: loss function taking prediction and targets
-            attention_head_size: number of attention heads (4 is a good default)
-            max_encoder_length: length to encode (can be far longer than the decoder length but does not have to be)
-            static_categoricals: names of static categorical variables
-            static_reals: names of static continuous variables
-            time_varying_categoricals_encoder: names of categorical variables for encoder
-            time_varying_categoricals_decoder: names of categorical variables for decoder
-            time_varying_reals_encoder: names of continuous variables for encoder
-            time_varying_reals_decoder: names of continuous variables for decoder
-            categorical_groups: dictionary where values
-                are list of categorical variables that are forming together a new categorical
-                variable which is the key in the dictionary
-            x_reals: order of continuous variables in tensor passed to forward function
-            x_categoricals: order of categorical variables in tensor passed to forward function
-            hidden_continuous_size: default for hidden size for processing continous variables (similar to categorical
-                embedding size)
-            hidden_continuous_sizes: dictionary mapping continuous input indices to sizes for variable selection
-                (fallback to hidden_continuous_size if index is not in dictionary)
-            embedding_sizes: dictionary mapping (string) indices to tuple of number of categorical classes and
-                embedding size
-            embedding_paddings: list of indices for embeddings which transform the zero's embedding to a zero vector
-            embedding_labels: dictionary mapping (string) indices to list of categorical labels
-            learning_rate: learning rate
-            log_interval: log predictions every x batches, do not log if 0 or less, log interpretation if > 0. If < 1.0
-                , will log multiple entries per batch. Defaults to -1.
-            log_val_interval: frequency with which to log validation set metrics, defaults to log_interval
-            log_gradient_flow: if to log gradient flow, this takes time and should be only done to diagnose training
-                failures
-            reduce_on_plateau_patience (int): patience after which learning rate is reduced by a factor of 10
-            monotone_constraints (Dict[str, int]): dictionary of monotonicity constraints for continuous decoder
-                variables mapping
-                position (e.g. ``"0"`` for first position) to constraint (``-1`` for negative and ``+1`` for positive,
-                larger numbers add more weight to the constraint vs. the loss but are usually not necessary).
-                This constraint significantly slows down training. Defaults to {}.
-            share_single_variable_networks (bool): if to share the single variable networks between the encoder and
-                decoder. Defaults to False.
-            causal_attention (bool): If to attend only at previous timesteps in the decoder or also include future
-                predictions. Defaults to True.
-            logging_metrics (nn.ModuleList[LightningMetric]): list of metrics that are logged during training.
-                Defaults to nn.ModuleList([SMAPE(), MAE(), RMSE(), MAPE()]).
-            **kwargs: additional arguments to :py:class:`~BaseModel`.
-        """
-        if logging_metrics is None:
-            logging_metrics = nn.ModuleList([SMAPE(), MAE(), RMSE(), MAPE()])
-        if loss is None:
-            loss = QuantileLoss()
-        self.save_hyperparameters()
-        # store loss function separately as it is a module
-        assert isinstance(loss, LightningMetric), "Loss has to be a PyTorch Lightning `Metric`"
-        super().__init__(loss=loss, logging_metrics=logging_metrics, **kwargs)
-
-        # processing inputs
-        # embeddings
-        self.input_embeddings = MultiEmbedding(
-            embedding_sizes=self.hparams.embedding_sizes,
-            categorical_groups=self.hparams.categorical_groups,
-            embedding_paddings=self.hparams.embedding_paddings,
-            x_categoricals=self.hparams.x_categoricals,
-            max_embedding_size=self.hparams.hidden_size,
-        )
-
-        # continuous variable processing
-        self.prescalers = nn.ModuleDict(
-            {
-                name: nn.Linear(1, self.hparams.hidden_continuous_sizes.get(name, self.hparams.hidden_continuous_size))
-                for name in self.reals
-            }
-        )
-
-        # variable selection
-        # variable selection for static variables
-        static_input_sizes = {
-            name: self.input_embeddings.output_size[name] for name in self.hparams.static_categoricals
-        }
-        static_input_sizes.update(
-            {
-                name: self.hparams.hidden_continuous_sizes.get(name, self.hparams.hidden_continuous_size)
-                for name in self.hparams.static_reals
-            }
-        )
-        self.static_variable_selection = VariableSelectionNetwork(
-            input_sizes=static_input_sizes,
-            hidden_size=self.hparams.hidden_size,
-            input_embedding_flags={name: True for name in self.hparams.static_categoricals},
-            dropout=self.hparams.dropout,
-            prescalers=self.prescalers,
-        )
-
-        # variable selection for encoder and decoder
-        encoder_input_sizes = {
-            name: self.input_embeddings.output_size[name] for name in self.hparams.time_varying_categoricals_encoder
-        }
-        encoder_input_sizes.update(
-            {
-                name: self.hparams.hidden_continuous_sizes.get(name, self.hparams.hidden_continuous_size)
-                for name in self.hparams.time_varying_reals_encoder
-            }
-        )
-
-        decoder_input_sizes = {
-            name: self.input_embeddings.output_size[name] for name in self.hparams.time_varying_categoricals_decoder
-        }
-        decoder_input_sizes.update(
-            {
-                name: self.hparams.hidden_continuous_sizes.get(name, self.hparams.hidden_continuous_size)
-                for name in self.hparams.time_varying_reals_decoder
-            }
-        )
-
-        # create single variable grns that are shared across decoder and encoder
-        if self.hparams.share_single_variable_networks:
-            self.shared_single_variable_grns = nn.ModuleDict()
-            for name, input_size in encoder_input_sizes.items():
-                self.shared_single_variable_grns[name] = GatedResidualNetwork(
-                    input_size,
-                    min(input_size, self.hparams.hidden_size),
-                    self.hparams.hidden_size,
-                    self.hparams.dropout,
-                )
-            for name, input_size in decoder_input_sizes.items():
-                if name not in self.shared_single_variable_grns:
-                    self.shared_single_variable_grns[name] = GatedResidualNetwork(
-                        input_size,
-                        min(input_size, self.hparams.hidden_size),
-                        self.hparams.hidden_size,
-                        self.hparams.dropout,
-                    )
-
-        self.encoder_variable_selection = VariableSelectionNetwork(
-            input_sizes=encoder_input_sizes,
-            hidden_size=self.hparams.hidden_size,
-            input_embedding_flags={name: True for name in self.hparams.time_varying_categoricals_encoder},
-            dropout=self.hparams.dropout,
-            context_size=self.hparams.hidden_size,
-            prescalers=self.prescalers,
-            single_variable_grns={}
-            if not self.hparams.share_single_variable_networks
-            else self.shared_single_variable_grns,
-        )
-
-        self.decoder_variable_selection = VariableSelectionNetwork(
-            input_sizes=decoder_input_sizes,
-            hidden_size=self.hparams.hidden_size,
-            input_embedding_flags={name: True for name in self.hparams.time_varying_categoricals_decoder},
-            dropout=self.hparams.dropout,
-            context_size=self.hparams.hidden_size,
-            prescalers=self.prescalers,
-            single_variable_grns={}
-            if not self.hparams.share_single_variable_networks
-            else self.shared_single_variable_grns,
-        )
-
-        # static encoders
-        # for variable selection
-        self.static_context_variable_selection = GatedResidualNetwork(
-            input_size=self.hparams.hidden_size,
-            hidden_size=self.hparams.hidden_size,
-            output_size=self.hparams.hidden_size,
-            dropout=self.hparams.dropout,
-        )
-
-        # for hidden state of the lstm
-        self.static_context_initial_hidden_lstm = GatedResidualNetwork(
-            input_size=self.hparams.hidden_size,
-            hidden_size=self.hparams.hidden_size,
-            output_size=self.hparams.hidden_size,
-            dropout=self.hparams.dropout,
-        )
-
-        # for cell state of the lstm
-        self.static_context_initial_cell_lstm = GatedResidualNetwork(
-            input_size=self.hparams.hidden_size,
-            hidden_size=self.hparams.hidden_size,
-            output_size=self.hparams.hidden_size,
-            dropout=self.hparams.dropout,
-        )
-
-        # for post lstm static enrichment
-        self.static_context_enrichment = GatedResidualNetwork(
-            self.hparams.hidden_size, self.hparams.hidden_size, self.hparams.hidden_size, self.hparams.dropout
-        )
-
-        # lstm encoder (history) and decoder (future) for local processing
-        self.lstm_encoder = LSTM(
-            input_size=self.hparams.hidden_size,
-            hidden_size=self.hparams.hidden_size,
-            num_layers=self.hparams.lstm_layers,
-            dropout=self.hparams.dropout if self.hparams.lstm_layers > 1 else 0,
-            batch_first=True,
-        )
-
-        self.lstm_decoder = LSTM(
-            input_size=self.hparams.hidden_size,
-            hidden_size=self.hparams.hidden_size,
-            num_layers=self.hparams.lstm_layers,
-            dropout=self.hparams.dropout if self.hparams.lstm_layers > 1 else 0,
-            batch_first=True,
-        )
-
-        # skip connection for lstm
-        self.post_lstm_gate_encoder = GatedLinearUnit(self.hparams.hidden_size, dropout=self.hparams.dropout)
-        self.post_lstm_gate_decoder = self.post_lstm_gate_encoder
-        # self.post_lstm_gate_decoder = GatedLinearUnit(self.hparams.hidden_size, dropout=self.hparams.dropout)
-        self.post_lstm_add_norm_encoder = AddNorm(self.hparams.hidden_size, trainable_add=False)
-        # self.post_lstm_add_norm_decoder = AddNorm(self.hparams.hidden_size, trainable_add=True)
-        self.post_lstm_add_norm_decoder = self.post_lstm_add_norm_encoder
-
-        # static enrichment and processing past LSTM
-        self.static_enrichment = GatedResidualNetwork(
-            input_size=self.hparams.hidden_size,
-            hidden_size=self.hparams.hidden_size,
-            output_size=self.hparams.hidden_size,
-            dropout=self.hparams.dropout,
-            context_size=self.hparams.hidden_size,
-        )
-
-        # attention for long-range processing
-        self.multihead_attn = InterpretableMultiHeadAttention(
-            d_model=self.hparams.hidden_size, n_head=self.hparams.attention_head_size, dropout=self.hparams.dropout
-        )
-        self.post_attn_gate_norm = GateAddNorm(
-            self.hparams.hidden_size, dropout=self.hparams.dropout, trainable_add=False
-        )
-        self.pos_wise_ff = GatedResidualNetwork(
-            self.hparams.hidden_size, self.hparams.hidden_size, self.hparams.hidden_size, dropout=self.hparams.dropout
-        )
-
-        # output processing -> no dropout at this late stage
-        self.pre_output_gate_norm = GateAddNorm(self.hparams.hidden_size, dropout=None, trainable_add=False)
-
-        if self.n_targets > 1:  # if to run with multiple targets
-            self.output_layer = nn.ModuleList(
-                [nn.Linear(self.hparams.hidden_size, output_size) for output_size in self.hparams.output_size]
-            )
-        else:
-            self.output_layer = nn.Linear(self.hparams.hidden_size, self.hparams.output_size)
-
-    @classmethod
-    def from_dataset(
-        cls,
-        dataset: TimeSeriesDataSet,
-        allowed_encoder_known_variable_names: List[str] = None,
-        **kwargs,
-    ):
-        """
-        Create model from dataset.
-
-        Args:
-            dataset: timeseries dataset
-            allowed_encoder_known_variable_names: List of known variables that are allowed in encoder, defaults to all
-            **kwargs: additional arguments such as hyperparameters for model (see ``__init__()``)
-
-        Returns:
-            TemporalFusionTransformer
-        """
-        # add maximum encoder length
-        # update defaults
-        new_kwargs = copy(kwargs)
-        new_kwargs["max_encoder_length"] = dataset.max_encoder_length
-        new_kwargs.update(cls.deduce_default_output_parameters(dataset, kwargs, QuantileLoss()))
-
-        # create class and return
-        return super().from_dataset(
-            dataset, allowed_encoder_known_variable_names=allowed_encoder_known_variable_names, **new_kwargs
-        )
-
-    def expand_static_context(self, context, timesteps):
-        """
-        add time dimension to static context
-        """
-        return context[:, None].expand(-1, timesteps, -1)
-
-    def get_attention_mask(self, encoder_lengths: torch.LongTensor, decoder_lengths: torch.LongTensor):
-        """
-        Returns causal mask to apply for self-attention layer.
-        """
-        decoder_length = decoder_lengths.max()
-        if self.hparams.causal_attention:
-            # indices to which is attended
-            attend_step = torch.arange(decoder_length, device=self.device)
-            # indices for which is predicted
-            predict_step = torch.arange(0, decoder_length, device=self.device)[:, None]
-            # do not attend to steps to self or after prediction
-            decoder_mask = (attend_step >= predict_step).unsqueeze(0).expand(encoder_lengths.size(0), -1, -1)
-        else:
-            # there is value in attending to future forecasts if they are made with knowledge currently
-            #   available
-            #   one possibility is here to use a second attention layer for future attention (assuming different effects
-            #   matter in the future than the past)
-            #   or alternatively using the same layer but allowing forward attention - i.e. only
-            #   masking out non-available data and self
-            decoder_mask = create_mask(decoder_length, decoder_lengths).unsqueeze(1).expand(-1, decoder_length, -1)
-        # do not attend to steps where data is padded
-        encoder_mask = create_mask(encoder_lengths.max(), encoder_lengths).unsqueeze(1).expand(-1, decoder_length, -1)
-        # combine masks along attended time - first encoder and then decoder
-        mask = torch.cat(
-            (
-                encoder_mask,
-                decoder_mask,
-            ),
-            dim=2,
-        )
-        return mask
-
-    def forward(self, x: Dict[str, torch.Tensor]) -> Dict[str, torch.Tensor]:
-        """
-        input dimensions: n_samples x time x variables
-        """
-        encoder_lengths = x["encoder_lengths"]
-        decoder_lengths = x["decoder_lengths"]
-        x_cat = torch.cat([x["encoder_cat"], x["decoder_cat"]], dim=1)  # concatenate in time dimension
-        x_cont = torch.cat([x["encoder_cont"], x["decoder_cont"]], dim=1)  # concatenate in time dimension
-        timesteps = x_cont.size(1)  # encode + decode length
-        max_encoder_length = int(encoder_lengths.max())
-        input_vectors = self.input_embeddings(x_cat)
-        input_vectors.update(
-            {
-                name: x_cont[..., idx].unsqueeze(-1)
-                for idx, name in enumerate(self.hparams.x_reals)
-                if name in self.reals
-            }
-        )
-
-        # Embedding and variable selection
-        if len(self.static_variables) > 0:
-            # static embeddings will be constant over entire batch
-            static_embedding = {name: input_vectors[name][:, 0] for name in self.static_variables}
-            static_embedding, static_variable_selection = self.static_variable_selection(static_embedding)
-        else:
-            static_embedding = torch.zeros(
-                (x_cont.size(0), self.hparams.hidden_size), dtype=self.dtype, device=self.device
-            )
-            static_variable_selection = torch.zeros((x_cont.size(0), 0), dtype=self.dtype, device=self.device)
-
-        static_context_variable_selection = self.expand_static_context(
-            self.static_context_variable_selection(static_embedding), timesteps
-        )
-
-        embeddings_varying_encoder = {
-            name: input_vectors[name][:, :max_encoder_length] for name in self.encoder_variables
-        }
-        embeddings_varying_encoder, encoder_sparse_weights = self.encoder_variable_selection(
-            embeddings_varying_encoder,
-            static_context_variable_selection[:, :max_encoder_length],
-        )
-
-        embeddings_varying_decoder = {
-            name: input_vectors[name][:, max_encoder_length:] for name in self.decoder_variables  # select decoder
-        }
-        embeddings_varying_decoder, decoder_sparse_weights = self.decoder_variable_selection(
-            embeddings_varying_decoder,
-            static_context_variable_selection[:, max_encoder_length:],
-        )
-
-        # LSTM
-        # calculate initial state
-        input_hidden = self.static_context_initial_hidden_lstm(static_embedding).expand(
-            self.hparams.lstm_layers, -1, -1
-        )
-        input_cell = self.static_context_initial_cell_lstm(static_embedding).expand(self.hparams.lstm_layers, -1, -1)
-
-        # run local encoder
-        encoder_output, (hidden, cell) = self.lstm_encoder(
-            embeddings_varying_encoder, (input_hidden, input_cell), lengths=encoder_lengths, enforce_sorted=False
-        )
-
-        # run local decoder
-        decoder_output, _ = self.lstm_decoder(
-            embeddings_varying_decoder,
-            (hidden, cell),
-            lengths=decoder_lengths,
-            enforce_sorted=False,
-        )
-
-        # skip connection over lstm
-        lstm_output_encoder = self.post_lstm_gate_encoder(encoder_output)
-        lstm_output_encoder = self.post_lstm_add_norm_encoder(lstm_output_encoder, embeddings_varying_encoder)
-
-        lstm_output_decoder = self.post_lstm_gate_decoder(decoder_output)
-        lstm_output_decoder = self.post_lstm_add_norm_decoder(lstm_output_decoder, embeddings_varying_decoder)
-
-        lstm_output = torch.cat([lstm_output_encoder, lstm_output_decoder], dim=1)
-
-        # static enrichment
-        static_context_enrichment = self.static_context_enrichment(static_embedding)
-        attn_input = self.static_enrichment(
-            lstm_output, self.expand_static_context(static_context_enrichment, timesteps)
-        )
-
-        # Attention
-        attn_output, attn_output_weights = self.multihead_attn(
-            q=attn_input[:, max_encoder_length:],  # query only for predictions
-            k=attn_input,
-            v=attn_input,
-            mask=self.get_attention_mask(encoder_lengths=encoder_lengths, decoder_lengths=decoder_lengths),
-        )
-
-        # skip connection over attention
-        attn_output = self.post_attn_gate_norm(attn_output, attn_input[:, max_encoder_length:])
-
-        output = self.pos_wise_ff(attn_output)
-
-        # skip connection over temporal fusion decoder (not LSTM decoder despite the LSTM output contains
-        # a skip from the variable selection network)
-        output = self.pre_output_gate_norm(output, lstm_output[:, max_encoder_length:])
-        if self.n_targets > 1:  # if to use multi-target architecture
-            output = [output_layer(output) for output_layer in self.output_layer]
-        else:
-            output = self.output_layer(output)
-
-        return self.to_network_output(
-            prediction=self.transform_output(output, target_scale=x["target_scale"]),
-            encoder_attention=attn_output_weights[..., :max_encoder_length],
-            decoder_attention=attn_output_weights[..., max_encoder_length:],
-            static_variables=static_variable_selection,
-            encoder_variables=encoder_sparse_weights,
-            decoder_variables=decoder_sparse_weights,
-            decoder_lengths=decoder_lengths,
-            encoder_lengths=encoder_lengths,
-        )
-
-    def on_fit_end(self):
-        if self.log_interval > 0:
-            self.log_embeddings()
-
-    def create_log(self, x, y, out, batch_idx, **kwargs):
-        log = super().create_log(x, y, out, batch_idx, **kwargs)
-        if self.log_interval > 0:
-            log["interpretation"] = self._log_interpretation(out)
-        return log
-
-    def _log_interpretation(self, out):
-        # calculate interpretations etc for latter logging
-        interpretation = self.interpret_output(
-            detach(out),
-            reduction="sum",
-            attention_prediction_horizon=0,  # attention only for first prediction horizon
-        )
-        return interpretation
-
-    def on_epoch_end(self, outputs):
-        """
-        run at epoch end for training or validation
-        """
-        if self.log_interval > 0 and not self.training:
-            self.log_interpretation(outputs)
-
-    def interpret_output(
-        self,
-        out: Dict[str, torch.Tensor],
-        reduction: str = "none",
-        attention_prediction_horizon: int = 0,
-    ) -> Dict[str, torch.Tensor]:
-        """
-        interpret output of model
-
-        Args:
-            out: output as produced by ``forward()``
-            reduction: "none" for no averaging over batches, "sum" for summing attentions, "mean" for
-                normalizing by encode lengths
-            attention_prediction_horizon: which prediction horizon to use for attention
-
-        Returns:
-            interpretations that can be plotted with ``plot_interpretation()``
-        """
-        # take attention and concatenate if a list to proper attention object
-        batch_size = len(out["decoder_attention"])
-        if isinstance(out["decoder_attention"], (list, tuple)):
-            # start with decoder attention
-            # assume issue is in last dimension, we need to find max
-            max_last_dimension = max(x.size(-1) for x in out["decoder_attention"])
-            first_elm = out["decoder_attention"][0]
-            # create new attention tensor into which we will scatter
-            decoder_attention = torch.full(
-                (batch_size, *first_elm.shape[:-1], max_last_dimension),
-                float("nan"),
-                dtype=first_elm.dtype,
-                device=first_elm.device,
-            )
-            # scatter into tensor
-            for idx, x in enumerate(out["decoder_attention"]):
-                decoder_length = out["decoder_lengths"][idx]
-                decoder_attention[idx, :, :, :decoder_length] = x[..., :decoder_length]
-        else:
-            decoder_attention = out["decoder_attention"].clone()
-            decoder_mask = create_mask(out["decoder_attention"].size(1), out["decoder_lengths"])
-            decoder_attention[decoder_mask[..., None, None].expand_as(decoder_attention)] = float("nan")
-
-        if isinstance(out["encoder_attention"], (list, tuple)):
-            # same game for encoder attention
-            # create new attention tensor into which we will scatter
-            first_elm = out["encoder_attention"][0]
-            encoder_attention = torch.full(
-                (batch_size, *first_elm.shape[:-1], self.hparams.max_encoder_length),
-                float("nan"),
-                dtype=first_elm.dtype,
-                device=first_elm.device,
-            )
-            # scatter into tensor
-            for idx, x in enumerate(out["encoder_attention"]):
-                encoder_length = out["encoder_lengths"][idx]
-                encoder_attention[idx, :, :, self.hparams.max_encoder_length - encoder_length :] = x[
-                    ..., :encoder_length
-                ]
-        else:
-            # roll encoder attention (so start last encoder value is on the right)
-            encoder_attention = out["encoder_attention"].clone()
-            shifts = encoder_attention.size(3) - out["encoder_lengths"]
-            new_index = (
-                torch.arange(encoder_attention.size(3), device=encoder_attention.device)[None, None, None].expand_as(
-                    encoder_attention
-                )
-                - shifts[:, None, None, None]
-            ) % encoder_attention.size(3)
-            encoder_attention = torch.gather(encoder_attention, dim=3, index=new_index)
-            # expand encoder_attentiont to full size
-            if encoder_attention.size(-1) < self.hparams.max_encoder_length:
-                encoder_attention = torch.concat(
-                    [
-                        torch.full(
-                            (
-                                *encoder_attention.shape[:-1],
-                                self.hparams.max_encoder_length - out["encoder_lengths"].max(),
-                            ),
-                            float("nan"),
-                            dtype=encoder_attention.dtype,
-                            device=encoder_attention.device,
-                        ),
-                        encoder_attention,
-                    ],
-                    dim=-1,
-                )
-
-        # combine attention vector
-        attention = torch.concat([encoder_attention, decoder_attention], dim=-1)
-        attention[attention < 1e-5] = float("nan")
-
-        # histogram of decode and encode lengths
-        encoder_length_histogram = integer_histogram(out["encoder_lengths"], min=0, max=self.hparams.max_encoder_length)
-        decoder_length_histogram = integer_histogram(
-            out["decoder_lengths"], min=1, max=out["decoder_variables"].size(1)
-        )
-
-        # mask where decoder and encoder where not applied when averaging variable selection weights
-        encoder_variables = out["encoder_variables"].squeeze(-2).clone()
-        encode_mask = create_mask(encoder_variables.size(1), out["encoder_lengths"])
-        encoder_variables = encoder_variables.masked_fill(encode_mask.unsqueeze(-1), 0.0).sum(dim=1)
-        encoder_variables /= (
-            out["encoder_lengths"]
-            .where(out["encoder_lengths"] > 0, torch.ones_like(out["encoder_lengths"]))
-            .unsqueeze(-1)
-        )
-
-        decoder_variables = out["decoder_variables"].squeeze(-2).clone()
-        decode_mask = create_mask(decoder_variables.size(1), out["decoder_lengths"])
-        decoder_variables = decoder_variables.masked_fill(decode_mask.unsqueeze(-1), 0.0).sum(dim=1)
-        decoder_variables /= out["decoder_lengths"].unsqueeze(-1)
-
-        # static variables need no masking
-        static_variables = out["static_variables"].squeeze(1)
-        # attention is batch x time x heads x time_to_attend
-        # average over heads + only keep prediction attention and attention on observed timesteps
-        attention = masked_op(
-            attention[
-                :, attention_prediction_horizon, :, : self.hparams.max_encoder_length + attention_prediction_horizon
-            ],
-            op="mean",
-            dim=1,
-        )
-
-        if reduction != "none":  # if to average over batches
-            static_variables = static_variables.sum(dim=0)
-            encoder_variables = encoder_variables.sum(dim=0)
-            decoder_variables = decoder_variables.sum(dim=0)
-
-            attention = masked_op(attention, dim=0, op=reduction)
-        else:
-            attention = attention / masked_op(attention, dim=1, op="sum").unsqueeze(-1)  # renormalize
-
-        interpretation = dict(
-            attention=attention.masked_fill(torch.isnan(attention), 0.0),
-            static_variables=static_variables,
-            encoder_variables=encoder_variables,
-            decoder_variables=decoder_variables,
-            encoder_length_histogram=encoder_length_histogram,
-            decoder_length_histogram=decoder_length_histogram,
-        )
-        return interpretation
-
-    def plot_prediction(
-        self,
-        x: Dict[str, torch.Tensor],
-        out: Dict[str, torch.Tensor],
-        idx: int,
-        plot_attention: bool = True,
-        add_loss_to_title: bool = False,
-        show_future_observed: bool = True,
-        ax=None,
-        **kwargs,
-    ) -> plt.Figure:
-        """
-        Plot actuals vs prediction and attention
-
-        Args:
-            x (Dict[str, torch.Tensor]): network input
-            out (Dict[str, torch.Tensor]): network output
-            idx (int): sample index
-            plot_attention: if to plot attention on secondary axis
-            add_loss_to_title: if to add loss to title. Default to False.
-            show_future_observed: if to show actuals for future. Defaults to True.
-            ax: matplotlib axes to plot on
-
-        Returns:
-            plt.Figure: matplotlib figure
-        """
-
-        # plot prediction as normal
-        fig = super().plot_prediction(
-            x,
-            out,
-            idx=idx,
-            add_loss_to_title=add_loss_to_title,
-            show_future_observed=show_future_observed,
-            ax=ax,
-            **kwargs,
-        )
-
-        # add attention on secondary axis
-        if plot_attention:
-            interpretation = self.interpret_output(out.iget(slice(idx, idx + 1)))
-            for f in to_list(fig):
-                ax = f.axes[0]
-                ax2 = ax.twinx()
-                ax2.set_ylabel("Attention")
-                encoder_length = x["encoder_lengths"][0]
-                ax2.plot(
-                    torch.arange(-encoder_length, 0),
-                    interpretation["attention"][0, -encoder_length:].detach().cpu(),
-                    alpha=0.2,
-                    color="k",
-                )
-                f.tight_layout()
-        return fig
-
-    def plot_interpretation(self, interpretation: Dict[str, torch.Tensor]) -> Dict[str, plt.Figure]:
-        """
-        Make figures that interpret model.
-
-        * Attention
-        * Variable selection weights / importances
-
-        Args:
-            interpretation: as obtained from ``interpret_output()``
-
-        Returns:
-            dictionary of matplotlib figures
-        """
-        figs = {}
-
-        # attention
-        fig, ax = plt.subplots()
-        attention = interpretation["attention"].detach().cpu()
-        attention = attention / attention.sum(-1).unsqueeze(-1)
-        ax.plot(
-            np.arange(-self.hparams.max_encoder_length, attention.size(0) - self.hparams.max_encoder_length), attention
-        )
-        ax.set_xlabel("Time index")
-        ax.set_ylabel("Attention")
-        ax.set_title("Attention")
-        figs["attention"] = fig
-
-        # variable selection
-        def make_selection_plot(title, values, labels):
-            fig, ax = plt.subplots(figsize=(7, len(values) * 0.25 + 2))
-            order = np.argsort(values)
-            values = values / values.sum(-1).unsqueeze(-1)
-            ax.barh(np.arange(len(values)), values[order] * 100, tick_label=np.asarray(labels)[order])
-            ax.set_title(title)
-            ax.set_xlabel("Importance in %")
-            plt.tight_layout()
-            return fig
-
-        figs["static_variables"] = make_selection_plot(
-            "Static variables importance", interpretation["static_variables"].detach().cpu(), self.static_variables
-        )
-        figs["encoder_variables"] = make_selection_plot(
-            "Encoder variables importance", interpretation["encoder_variables"].detach().cpu(), self.encoder_variables
-        )
-        figs["decoder_variables"] = make_selection_plot(
-            "Decoder variables importance", interpretation["decoder_variables"].detach().cpu(), self.decoder_variables
-        )
-
-        return figs
-
-    def log_interpretation(self, outputs):
-        """
-        Log interpretation metrics to tensorboard.
-        """
-        # extract interpretations
-        interpretation = {
-            # use padded_stack because decoder length histogram can be of different length
-            name: padded_stack([x["interpretation"][name].detach() for x in outputs], side="right", value=0).sum(0)
-            for name in outputs[0]["interpretation"].keys()
-        }
-        # normalize attention with length histogram squared to account for: 1. zeros in attention and
-        # 2. higher attention due to less values
-        attention_occurances = interpretation["encoder_length_histogram"][1:].flip(0).float().cumsum(0)
-        attention_occurances = attention_occurances / attention_occurances.max()
-        attention_occurances = torch.cat(
-            [
-                attention_occurances,
-                torch.ones(
-                    interpretation["attention"].size(0) - attention_occurances.size(0),
-                    dtype=attention_occurances.dtype,
-                    device=attention_occurances.device,
-                ),
-            ],
-            dim=0,
-        )
-        interpretation["attention"] = interpretation["attention"] / attention_occurances.pow(2).clamp(1.0)
-        interpretation["attention"] = interpretation["attention"] / interpretation["attention"].sum()
-
-        figs = self.plot_interpretation(interpretation)  # make interpretation figures
-        label = self.current_stage
-        # log to tensorboard
-        for name, fig in figs.items():
-            self.logger.experiment.add_figure(
-                f"{label.capitalize()} {name} importance", fig, global_step=self.global_step
-            )
-
-        # log lengths of encoder/decoder
-        for type in ["encoder", "decoder"]:
-            fig, ax = plt.subplots()
-            lengths = (
-                padded_stack([out["interpretation"][f"{type}_length_histogram"] for out in outputs])
-                .sum(0)
-                .detach()
-                .cpu()
-            )
-            if type == "decoder":
-                start = 1
-            else:
-                start = 0
-            ax.plot(torch.arange(start, start + len(lengths)), lengths)
-            ax.set_xlabel(f"{type.capitalize()} length")
-            ax.set_ylabel("Number of samples")
-            ax.set_title(f"{type.capitalize()} length distribution in {label} epoch")
-
-            self.logger.experiment.add_figure(
-                f"{label.capitalize()} {type} length distribution", fig, global_step=self.global_step
-            )
-=======
->>>>>>> ace42be1
 
 __all__ = [
     "TemporalFusionTransformer",
