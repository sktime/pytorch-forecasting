--- conflicted
+++ resolved
@@ -4,13 +4,8 @@
 Beta version, experimental - use for testing but not in production.
 """
 
-<<<<<<< HEAD
-from typing import Dict, List, Optional, Union
-import warnings
-=======
 from typing import Optional, Union
 from warnings import warn
->>>>>>> de1a4f12
 
 import numpy as np
 import pandas as pd
@@ -108,7 +103,7 @@
         self.unknown = _coerce_to_list(unknown)
         self.static = _coerce_to_list(static)
 
-        warnings.warn(
+        warn(
             "TimeSeries is part of an experimental rework of the "
             "pytorch-forecasting data layer, "
             "scheduled for release with v2.0.0. "
