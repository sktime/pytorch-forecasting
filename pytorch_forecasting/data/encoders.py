"""
Encoders for encoding categorical variables and scaling continuous data.
"""

from collections.abc import Iterable
from copy import deepcopy
from typing import Any, Callable, Optional, Union
import warnings

import numpy as np
import pandas as pd
from sklearn.base import BaseEstimator, TransformerMixin
import torch
from torch.distributions import constraints
from torch.distributions.transforms import (
    ExpTransform,
    PowerTransform,
    SigmoidTransform,
    Transform,
    _clipped_sigmoid,
)
import torch.nn.functional as F
from torch.nn.utils import rnn

from pytorch_forecasting.utils import InitialParameterRepresenterMixIn


def _plus_one(x):
    return x + 1


def _minus_one(x):
    return x - 1


def _identity(x):
    return x


def _clipped_logit(x):
    finfo = torch.finfo(x.dtype)
    x = x.clamp(min=finfo.eps, max=1.0 - finfo.eps)
    return x.log() - (-x).log1p()


def softplus_inv(y):
    finfo = torch.finfo(y.dtype)
    return y.where(y > 20.0, y + (y + finfo.eps).neg().expm1().neg().log())


def _square(y):
    return torch.pow(y, 2.0)


def _clipped_log(y):
    finfo = torch.finfo(y.dtype)
    return y.log().clamp(min=-1 / finfo.eps)


class SoftplusTransform(Transform):
    r"""
    Transform via the mapping :math:`\text{Softplus}(x) = \log(1 + \exp(x))`.
    The implementation reverts to the linear function when :math:`x > 20`.
    """

    domain = constraints.real
    codomain = constraints.positive
    bijective = True
    sign = +1

    def __eq__(self, other):
        return isinstance(other, SoftplusTransform)

    def _call(self, x):
        return F.softplus(x)

    def _inverse(self, y):
        return softplus_inv(y)

    def log_abs_det_jacobian(self, x, y):
        return -F.softplus(-x)


class Expm1Transform(ExpTransform):
    codomain = constraints.greater_than_eq(-1.0)

    def _call(self, x):
        return super()._call(x) - 1.0

    def _inverse(self, y):
        return super()._inverse(y + 1.0)


class MinusOneTransform(Transform):
    r"""
    Transform x -> x - 1.
    """

    domain = constraints.real
    codomain = constraints.real
    sign: int = 1
    bijective: bool = True

    def _call(self, x):
        return x - 1.0

    def _inverse(self, y):
        return y + 1.0

    def log_abs_det_jacobian(self, x, y):
        return 0.0


class ReLuTransform(Transform):
    r"""
    Transform x -> max(0, x).
    """

    domain = constraints.real
    codomain = constraints.nonnegative
    sign: int = 1
    bijective: bool = False

    def _call(self, x):
        return F.relu(x)

    def _inverse(self, y):
        return y

    def log_abs_det_jacobian(self, x, y):
        return 0.0


class TransformMixIn:
    """Mixin for providing pre- and post-processing capabilities to encoders.

    Class should have a ``transformation`` attribute to indicate how to preprocess data.
    """

    # dict of PyTorch functions that transforms and inversely transforms values.
    # inverse entry required if "reverse" is not the "inverse" of "forward".
    TRANSFORMATIONS = {
        "log": dict(
            forward=_clipped_log, reverse=torch.exp, inverse_torch=ExpTransform()
        ),
        "log1p": dict(
            forward=torch.log1p,
            reverse=torch.exp,
            inverse=torch.expm1,
            inverse_torch=Expm1Transform(),
        ),
        "logit": dict(
            forward=_clipped_logit,
            reverse=_clipped_sigmoid,
            inverse_torch=SigmoidTransform(),
        ),
        "count": dict(
            forward=_plus_one,
            reverse=F.softplus,
            inverse=_minus_one,
            inverse_torch=MinusOneTransform(),
        ),
        "softplus": dict(
            forward=softplus_inv, reverse=F.softplus, inverse_torch=SoftplusTransform()
        ),
        "relu": dict(
            forward=_identity,
            reverse=F.relu,
            inverse=_identity,
            inverse_torch=ReLuTransform(),
        ),
        "sqrt": dict(
            forward=torch.sqrt,
            reverse=_square,
            inverse_torch=PowerTransform(exponent=2.0),
        ),
    }

    @classmethod
    def get_transform(
        cls, transformation: Union[str, dict[str, Callable]]
    ) -> dict[str, Callable]:
        """Return transformation functions.

        Parameters
        ----------
        transformation: Union[str, Dict[str, Callable]]
            name of transformation or dictionary with transformation information.

        Returns
        -------
        Dict[str, Callable]
            dictionary with transformation functions
            (forward, reverse, inverse and inverse_torch)
        """
        if isinstance(transformation, str):
            transform = cls.TRANSFORMATIONS[transformation]
        else:
            transform = transformation
        transform.setdefault("forward", _identity)
        transform.setdefault("reverse", _identity)
        return transform

    def preprocess(
        self, y: Union[pd.Series, pd.DataFrame, np.ndarray, torch.Tensor]
    ) -> Union[np.ndarray, torch.Tensor]:
        """
        Preprocess input data (e.g. take log).

        Uses ``transform`` attribute to determine how to apply transform.

        Parameters
        ----------
        y: Union[pd.Series, pd.DataFrame, np.ndarray, torch.Tensor]
            input data

        Returns
        -------
        Union[np.ndarray, torch.Tensor]
            return rescaled series with type depending on input type
        """
        if self.transformation is None:
            return y

        if isinstance(y, torch.Tensor):
            y = self.get_transform(self.transformation)["forward"](y)
        else:
            # convert first to tensor, then transform and then convert to numpy array
            if isinstance(y, (pd.Series, pd.DataFrame)):
                y = y.to_numpy()
            y = torch.as_tensor(y)
            y = self.get_transform(self.transformation)["forward"](y)
            y = np.asarray(y)
        return y

    def inverse_preprocess(
        self, y: Union[pd.Series, np.ndarray, torch.Tensor]
    ) -> Union[np.ndarray, torch.Tensor]:
        """
        Inverse preprocess re-scaled data (e.g. take exp).

        Uses ``transform`` attribute to determine how to apply inverse transform.

        Parameters
        ----------
        y: Union[pd.Series, np.ndarray, torch.Tensor]
            input data

        Returns
        -------
        Union[np.ndarray, torch.Tensor]
            return rescaled series with type depending on input type
        """
        if self.transformation is None:
            pass
        elif isinstance(y, torch.Tensor):
            y = self.get_transform(self.transformation)["reverse"](y)
        else:
            # convert first to tensor, then transform and then convert to numpy array
            y = torch.as_tensor(y)
            y = self.get_transform(self.transformation)["reverse"](y)
            y = np.asarray(y)
        return y


class NaNLabelEncoder(
    InitialParameterRepresenterMixIn, BaseEstimator, TransformerMixin, TransformMixIn
):
    """
    Labelencoder that can optionally always encode nan and unknown classes (in transform) as class ``0``
    """  # noqa: E501

    def __init__(self, add_nan: bool = False, warn: bool = True):
        """
        init NaNLabelEncoder

        Returns
        -------
        add_nan
            if to force encoding of nan at 0
        warn
            if to warn if additional nans are added because items are unknown
        """
        self.add_nan = add_nan
        self.warn = warn
        super().__init__()

    def fit_transform(self, y: pd.Series, overwrite: bool = False) -> np.ndarray:
        """
        Fit and transform data.

        Parameters
        ----------
        y: pd.Series
            input data
        overwrite: bool
            if to overwrite current mappings or if to add to it.

        Returns
        -------
        np.ndarray
            encoded data
        """
        self.fit(y, overwrite=overwrite)
        return self.transform(y)

    @staticmethod
    def is_numeric(y: pd.Series) -> bool:
        """
        Determine if series is numeric or not. Will also return True
        if series is a categorical type with underlying integers.

        Parameters
        ----------
        y: pd.Series
            series for which to carry out assessment

        Returns
        -------
        bool
            True if series is numeric
        """
        return y.dtype.kind in "bcif" or (
            isinstance(y.dtype, pd.CategoricalDtype)
            and y.cat.categories.dtype.kind in "bcif"
        )

    def fit(self, y: pd.Series, overwrite: bool = False):
        """
        Fit transformer

        Parameters
        ----------
        y: pd.Series
            input data to fit on
        overwrite: bool
            whether to overwrite current mappings or if to add to it.

        Returns
        -------
        NaNLabelEncoder: self
        """
        if not overwrite and hasattr(self, "classes_"):
            offset = len(self.classes_)
        else:
            offset = 0
            self.classes_ = {}

        # determine new classes
        if self.add_nan:
            if self.is_numeric(y):
                nan = np.nan
            else:
                nan = "nan"
            self.classes_[nan] = 0
            idx = 1
        else:
            idx = 0

        idx += offset
        for val in np.unique(y):
            if val not in self.classes_:
                self.classes_[val] = idx
                idx += 1

        self.classes_vector_ = np.array(list(self.classes_.keys()))
        return self

    def transform(
        self,
        y: Iterable,
        return_norm: bool = False,
        target_scale=None,
        ignore_na: bool = False,
    ) -> Union[torch.Tensor, np.ndarray]:
        """
        Encode iterable with integers.

        Parameters
        ----------
        y: Iterable
            iterable to encode
        return_norm
            only exists for compatability with other encoders - returns a tuple if true.
        target_scale
            only exists for compatability with other encoders - has no effect.
        ignore_na: bool
            if to ignore na values and map them to zeros
            (this is different to `add_nan=True` option which maps ONLY NAs to zeros
            while this options maps the first class and NAs to zeros)

        Returns
        -------
        Union[torch.Tensor, np.ndarray]
            returns encoded data as torch tensor or numpy array depending on input type
        """
        if self.add_nan:
            if self.warn:
                cond = np.array([item not in self.classes_ for item in y])
                if cond.any():
                    warnings.warn(
                        (
                            f"Found {np.unique(np.asarray(y)[cond]).size} "
                            "unknown classes which were set to NaN"
                        ),
                        UserWarning,
                    )

            encoded = [self.classes_.get(v, 0) for v in y]

        else:
            if ignore_na:
                na_fill_value = next(iter(self.classes_.values()))
                encoded = [self.classes_.get(v, na_fill_value) for v in y]
            else:
                try:
                    encoded = [self.classes_[v] for v in y]
                except KeyError as e:
                    raise KeyError(
                        f"Unknown category '{e.args[0]}' encountered. "
                        "Set `add_nan=True` to allow unknown categories"
                    )

        if isinstance(y, torch.Tensor):
            encoded = torch.tensor(encoded, dtype=torch.long, device=y.device)
        else:
            encoded = np.array(encoded)

        if return_norm:
            return encoded, self.get_parameters()
        else:
            return encoded

    def inverse_transform(self, y: Union[torch.Tensor, np.ndarray]) -> np.ndarray:
        """
        Decode data, i.e. transform from integers to labels.

        Parameters
        ----------
        y: Union[torch.Tensor, np.ndarray]
            encoded data

        Raises
        ------
        KeyError
            if unknown elements should be decoded

        Returns
        -------
        np.ndarray
            decoded data
        """
        if y.max() >= len(self.classes_vector_):
            raise KeyError("New unknown values detected")

        # decode
        decoded = self.classes_vector_[y]
        return decoded

    def __call__(self, data: dict[str, torch.Tensor]) -> torch.Tensor:
        """
        Extract prediction from network output. Does not map back to input
        categories as this would require a numpy tensor without grad-abilities.

        Parameters
        ----------
        data: dict[str, torch.Tensor]
            Dictionary with entries

            * prediction: data to de-scale
            * target_scale: center and scale of data

        Returns
        -------
        torch.Tensor
            prediction
        """
        return data["prediction"]

    def get_parameters(self, groups=None, group_names=None) -> np.ndarray:
        """
        Get fitted scaling parameters for a given group.

        All parameters are unused - exists for compatability.

        Returns
        -------
        np.ndarray
            zero array.
        """
        return np.zeros(2, dtype=np.float64)


class TorchNormalizer(
    InitialParameterRepresenterMixIn, BaseEstimator, TransformerMixin, TransformMixIn
):
    """
    Basic target transformer that can be fit also on torch tensors.
    """

    def __init__(
        self,
        method: str = "standard",
        center: bool = True,
        transformation: Union[str, tuple[Callable, Callable]] = None,
        method_kwargs: Optional[dict[str, Any]] = None,
    ):
        """
        Parameters
        ----------
        method: str, optional, default="standard"
            method to rescale series. Either "identity", "standard" (standard scaling)
            or "robust" (scale using quantiles 0.25-0.75). Defaults to "standard".
        method_kwargs: Dict[str, Any], optional, default=None
            Dictionary of method specific arguments as listed below

            - "robust" method: "upper", "lower", "center" quantiles defaulting to 0.75, 0.25 and 0.5

        center: bool, optional, default=True
            If to center the output to zero. Defaults to True.
        transformation: Union[str, Dict[str, Callable]] optional, default=None
            Transform values before applying normalizer. Available options are

            - None (default): No transformation of values
            - log: Estimate in log-space leading to a multiplicative model
            - log1p: Estimate in log-space but add 1 to values before transforming for stability

                (e.g. if many small values <<1 are present).
                Note, that inverse transform is still only `torch.exp()` and
                not `torch.expm1()`.

            - logit: Apply logit transformation on values that are between 0 and 1
            - count: Apply softplus to output (inverse transformation) and x + 1 to input (transformation)
            - softplus: Apply softplus to output (inverse transformation) and inverse softplus to input (transformation)
            - relu: Apply max(0, x) to output
            - Dict[str, Callable] of PyTorch functions that transforms and inversely transforms values.

                ``forward`` and ``reverse`` entries are required. ``inverse``
                transformation is optional and
                should be defined if ``reverse`` is not the
                inverse of the forward transformation. ``inverse_torch``
                can be defined to provide a torch distribution transform for
                inverse transformations.
        """  # noqa E501
        self.method = method
        assert method in [
            "standard",
            "robust",
            "identity",
        ], f"method has invalid value {method}"
        self.center = center
        self.transformation = transformation
        self.method_kwargs = method_kwargs
        self._method_kwargs = (
            deepcopy(method_kwargs) if method_kwargs is not None else {}
        )

    def get_parameters(self, *args, **kwargs) -> torch.Tensor:
        """
        Returns parameters that were used for encoding.

        Returns
        -------
        torch.Tensor
            First element is center of data and second is scale
        """
        return torch.stack(
            [torch.as_tensor(self.center_), torch.as_tensor(self.scale_)], dim=-1
        )

    def fit(self, y: Union[pd.Series, np.ndarray, torch.Tensor]):
        """
        Fit transformer, i.e. determine center and scale of data

        Parameters
        ----------
        y: Union[pd.Series, np.ndarray, torch.Tensor]
            input data

        Returns
        -------
        TorchNormalizer: self
        """
        y = self.preprocess(y)
        self._set_parameters(y_center=y, y_scale=y)
        return self

    def _set_parameters(
        self,
        y_center: Union[pd.Series, np.ndarray, torch.Tensor],
        y_scale: Union[pd.Series, np.ndarray, torch.Tensor],
    ):
        """
        Calculate parameters for scale and center based on input timeseries

        Parameters
        ----------
        y_center: Union[pd.Series, np.ndarray, torch.Tensor]
            timeseries for calculating center
        y_scale: Union[pd.Series, np.ndarray, torch.Tensor]
            timeseries for calculating scale
        """
        if isinstance(y_center, torch.Tensor):
            eps = torch.finfo(y_center.dtype).eps
        else:
            eps = np.finfo(np.float16).eps
        if self.method == "identity":
            if isinstance(y_center, torch.Tensor):
                self.center_ = torch.zeros(y_center.size()[:-1])
                self.scale_ = torch.ones(y_scale.size()[:-1])
            elif isinstance(y_center, (np.ndarray, pd.Series, pd.DataFrame)):
                # numpy default type is numpy.float64 while torch default
                # type is torch.float32 (if not changed)
                # therefore, we first generate torch tensors
                # (with torch default type) and then
                # convert them to numpy arrays
                self.center_ = torch.zeros(y_center.shape[:-1]).numpy()
                self.scale_ = torch.ones(y_scale.shape[:-1]).numpy()
            else:
                self.center_ = 0.0
                self.scale_ = 1.0

        elif self.method == "standard":
            if isinstance(y_center, torch.Tensor):
                self.center_ = torch.mean(y_center, dim=-1)
                self.scale_ = torch.std(y_scale, dim=-1) + eps
            elif isinstance(y_center, np.ndarray):
                self.center_ = np.mean(y_center, axis=-1)
                self.scale_ = np.std(y_scale, axis=-1) + eps
            else:
                self.center_ = np.mean(y_center)
                self.scale_ = np.std(y_scale) + eps
            # correct numpy scalar dtype promotion, e.g. fix type from
            # `np.float32(0.0) + 1e-8` gives `np.float64(1e-8)`
            if isinstance(self.scale_, np.ndarray):
                self.scale_ = self.scale_.astype(y_scale.dtype)

        elif self.method == "robust":
            if isinstance(y_center, torch.Tensor):
                self.center_ = y_center.quantile(
                    self._method_kwargs.get("center", 0.5), dim=-1
                )
                q_75 = y_scale.quantile(self._method_kwargs.get("upper", 0.75), dim=-1)
                q_25 = y_scale.quantile(self._method_kwargs.get("lower", 0.25), dim=-1)
            elif isinstance(y_center, np.ndarray):
                self.center_ = np.percentile(
                    y_center, self._method_kwargs.get("center", 0.5) * 100, axis=-1
                )
                q_75 = np.percentile(
                    y_scale, self._method_kwargs.get("upper", 0.75) * 100, axis=-1
                )
                q_25 = np.percentile(
                    y_scale, self._method_kwargs.get("lower", 0.25) * 100, axis=-1
                )
            else:
                self.center_ = np.percentile(
                    y_center, self._method_kwargs.get("center", 0.5) * 100, axis=-1
                )
                q_75 = np.percentile(
                    y_scale, self._method_kwargs.get("upper", 0.75) * 100
                )
                q_25 = np.percentile(
                    y_scale, self._method_kwargs.get("lower", 0.25) * 100
                )
            self.scale_ = (q_75 - q_25) / 2.0 + eps
        if not self.center and self.method != "identity":
            if isinstance(y_center, torch.Tensor):
                self.center_ = torch.zeros_like(self.center_)
            else:
                self.center_ = np.zeros_like(self.center_)

        if (np.asarray(self.scale_) < 1e-7).any():
            warnings.warn(
                "scale is below 1e-7 - consider not centering "
                "the data or using data with higher variance for numerical stability",
                UserWarning,
            )

    def transform(
        self,
        y: Union[pd.Series, np.ndarray, torch.Tensor],
        return_norm: bool = False,
        target_scale: torch.Tensor = None,
    ) -> Union[
        tuple[Union[np.ndarray, torch.Tensor], np.ndarray],
        Union[np.ndarray, torch.Tensor],
    ]:
        """
        Rescale data.

        Parameters
        ----------
        y: Union[pd.Series, np.ndarray, torch.Tensor]
            input data
        return_norm: bool, optional, default=False
            [description]. Defaults to False.
        target_scale: torch.Tensor, optional, default=None
            target scale to use instead of fitted center and scale

        Returns
        -------
        Union[Tuple[Union[np.ndarray, torch.Tensor],np.ndarray],Union[np.ndarray, torch.Tensor]]
            rescaled data with type depending on input type. returns second element if ``return_norm=True``
        """  # noqa: E501
        y = self.preprocess(y)
        # get center and scale
        if target_scale is None:
            target_scale = self.get_parameters().numpy()[None, :]
        center = target_scale[..., 0]
        scale = target_scale[..., 1]

        if not isinstance(y, torch.Tensor):
            if isinstance(y, (pd.Series)):
                index = y.index
                pandas_dtype = y.dtype
                y = y.values
                y_was = "pandas"
                y = torch.as_tensor(y)
            elif isinstance(y, np.ndarray):
                y_was = "numpy"
                np_dtype = y.dtype
                try:
                    y = torch.from_numpy(y)
                except TypeError:
                    y = torch.as_tensor(y.astype(np.float32))
        else:
            y_was = "torch"
            torch_dtype = y.dtype
        if isinstance(center, np.ndarray):
            center = torch.from_numpy(center)
        if isinstance(scale, np.ndarray):
            scale = torch.from_numpy(scale)
        if y.ndim > center.ndim:  # multiple batches -> expand size
            center = center.view(*center.size(), *(1,) * (y.ndim - center.ndim))
            scale = scale.view(*scale.size(), *(1,) * (y.ndim - scale.ndim))

        y = (y - center) / scale

        if y_was == "numpy":
            numpy_data = y.numpy()
            if np_dtype.kind in "iu" and numpy_data.dtype.kind == "f":
                # Original was integer, but normalized data is float
                y = numpy_data.astype(np.float64)
            else:
                y = numpy_data.astype(np_dtype)
        elif y_was == "pandas":
            numpy_data = y.numpy()
            if pandas_dtype.kind in "iu" and numpy_data.dtype.kind == "f":
                pandas_dtype = np.float64
            y = pd.Series(numpy_data, index=index, dtype=pandas_dtype)
        else:
            y = y.type(torch_dtype)

        # return with center and scale or without
        if return_norm:
            return y, target_scale
        else:
            return y

    def inverse_transform(self, y: torch.Tensor) -> torch.Tensor:
        """
        Inverse scale.

        Parameters
        ----------
        y: Union[torch.Tensor]
            scaled data

        Returns
        -------
        torch.Tensor
            de-scaled data
        """
        if isinstance(y, np.ndarray):
            y = torch.from_numpy(y)
        return self(dict(prediction=y, target_scale=self.get_parameters().unsqueeze(0)))

    def __call__(
        self, data: dict[str, Union[torch.Tensor, np.ndarray]]
    ) -> torch.Tensor:
        """
        Inverse transformation but with network output as input.

        Parameters
        ----------
        data: dict[str, Union[torch.Tensor, np.ndarray]]
            Dictionary with entries

            * prediction: data to de-scale
            * target_scale: center and scale of data

        Returns
        -------
        torch.Tensor
            de-scaled data
        """
        # ensure output dtype matches input dtype
<<<<<<< HEAD
        prediction = data["prediction"]

        if isinstance(prediction, np.ndarray):
            prediction = torch.from_numpy(prediction)
=======
        dtype = data["prediction"].dtype
        if isinstance(dtype, np.dtype):
            # convert the array into tensor if it is a numpy array
            data["prediction"] = torch.as_tensor(data["prediction"])
            dtype = data["prediction"].dtype
>>>>>>> e7a9c5fa

        # inverse transformation with tensors
        norm = data["target_scale"]
        if isinstance(norm, np.ndarray):
            norm = torch.from_numpy(norm)
        # use correct shape for norm
        if prediction.ndim > norm.ndim:
            norm = norm.unsqueeze(-1)

        # transform
        y = prediction * norm[:, 1, None] + norm[:, 0, None]

        y = self.inverse_preprocess(y)

        # return correct shape
        if prediction.ndim == 1 and y.ndim > 1:
            y = y.squeeze(0)
        return y.type(prediction.dtype)


class EncoderNormalizer(TorchNormalizer):
    """
    Special Normalizer that is fit on each encoding sequence.

    If used, this transformer will be fitted on each encoder sequence separately.
    This normalizer can be particularly useful as target normalizer.
    """

    def __init__(
        self,
        method: str = "standard",
        center: bool = True,
        max_length: Union[int, list[int]] = None,
        transformation: Union[str, tuple[Callable, Callable]] = None,
        method_kwargs: dict[str, Any] = None,
    ):
        """
        Initialize

        Parameters
        ----------
        method: str, optional, default="standard"
            method to rescale series. Either "identity", "standard" (standard scaling)
            or "robust" (scale using quantiles 0.25-0.75). Defaults to "standard".
        method_kwargs: Dict[str, Any], optional, default=None
            Dictionary of method specific arguments as listed below

                * "robust" method: "upper", "lower", "center" quantiles defaulting to 0.75, 0.25 and 0.5

        center: bool, optional, default=True
            If to center the output to zero. Defaults to True.
        max_length: Union[int, List[int]], optional
            Maximum length to take into account for calculating parameters.
            If tuple, first length is maximum length for calculating center and second is maximum
            length for calculating scale. Defaults to entire length of time series.
        transformation: Union[str, Tuple[Callable, Callable]] optional:
            Transform values before applying normalizer. Available options are

                * None (default): No transformation of values
                * log: Estimate in log-space leading to a multiplicative model
                * log1p: Estimate in log-space but add 1 to values before transforming for stability

                    (e.g. if many small values <<1 are present).
                    Note, that inverse transform is still only `torch.exp()` and not `torch.expm1()`.

                * logit: Apply logit transformation on values that are between 0 and 1
                * count: Apply softplus to output (inverse transformation) and x + 1 to input (transformation)
                * softplus: Apply softplus to output (inverse transformation) and inverse softplus to input (transformation)
                * relu: Apply max(0, x) to output
                * Dict[str, Callable] of PyTorch functions that transforms and inversely transforms values.

                  ``forward`` and ``reverse`` entries are required. ``inverse`` transformation is optional and
                  should be defined if ``reverse`` is not the inverse of the forward transformation. ``inverse_torch``
                  can be defined to provide a torch distribution transform for inverse transformations.
        """  # noqa: E501
        method_kwargs = deepcopy(method_kwargs) if method_kwargs is not None else {}
        super().__init__(
            method=method,
            center=center,
            transformation=transformation,
            method_kwargs=method_kwargs,
        )
        self.max_length = max_length

    def fit(self, y: Union[pd.Series, np.ndarray, torch.Tensor]):
        """
        Fit transformer, i.e. determine center and scale of data

        Parameters
        ----------
        y: Union[pd.Series, np.ndarray, torch.Tensor]
            input data

        Returns
        -------
        TorchNormalizer: self
        """
        # reduce size of time series - take only max length
        if self.max_length is None:
            y_center = y_scale = self.preprocess(y)
        elif isinstance(self.max_length, int):
            y_center = y_scale = self.preprocess(
                self._slice(y, slice(-self.max_length, None))
            )
        else:
            y = self.preprocess(self._slice(y, slice(-max(self.max_length), None)))
            if np.argmax(self.max_length) == 0:
                y_center = y
                y_scale = self._slice(y, slice(-self.max_length[1], None))
            else:
                y_center = self._slice(y, slice(-self.max_length[0], None))
                y_scale = y
        # set parameters for normalization
        self._set_parameters(y_center=y_center, y_scale=y_scale)
        return self

    @property
    def min_length(self):
        if self.method == "identity":
            return 0  # no timeseries properties used
        else:
            return 2  # requires std, i.e. at least 2 entries

    @staticmethod
    def _slice(
        x: Union[pd.DataFrame, pd.Series, np.ndarray, torch.Tensor], s: slice
    ) -> Union[pd.DataFrame, pd.Series, np.ndarray, torch.Tensor]:
        """
        Slice pandas data frames, numpy arrays and tensors.

        Parameters
        ----------
        x: Union[pd.Series, np.ndarray, torch.Tensor]
            object to slice
        s: slice
            slice, e.g. ``slice(None, -5)```

        Returns
        -------
        Union[pd.Series, np.ndarray, torch.Tensor]
            sliced object
        """

        if isinstance(x, (pd.DataFrame, pd.Series)):
            return x[s]
        else:
            return x[..., s]


class GroupNormalizer(TorchNormalizer):
    """
    Normalizer that scales by groups.

    For each group a scaler is fitted and applied. This scaler can be used
    as target normalizer or also to normalize any other variable.
    """

    def __init__(
        self,
        method: str = "standard",
        groups: Optional[list[str]] = None,
        center: bool = True,
        scale_by_group: bool = False,
        transformation: Optional[Union[str, tuple[Callable, Callable]]] = None,
        method_kwargs: Optional[dict[str, Any]] = None,
    ):
        """
        Group normalizer to normalize a given entry by groups. Can be used as target normalizer.

        Parameters
        ----------
        method: str, optional, default="standard"
            method to rescale series. Either "standard" (standard scaling) or "robust"
            (scale using quantiles 0.25-0.75). Defaults to "standard".
        method_kwargs: Dict[str, Any], optional, default=None
            Dictionary of method specific arguments as listed below

                * "robust" method: "upper", "lower", "center" quantiles defaulting to 0.75, 0.25 and 0.5

        groups: List[str], optional, default=[]
            Group names to normalize by. Defaults to [].
        center: bool, optional, default=True
            If to center the output to zero. Defaults to True.
        scale_by_group: bool, optional
            If to scale the output by group, i.e. norm is calculated as
            ``(group1_norm * group2_norm * ...) ^ (1 / n_groups)``. Defaults to False.
        transformation: Union[str, Tuple[Callable, Callable]] optional, default=None):
            Transform values before applying normalizer. Available options are

                * None (default): No transformation of values
                * log: Estimate in log-space leading to a multiplicative model
                * log1p: Estimate in log-space but add 1 to values before transforming for stability

                    (e.g. if many small values <<1 are present).
                    Note, that inverse transform is still only `torch.exp()` and not `torch.expm1()`.

                * logit: Apply logit transformation on values that are between 0 and 1
                * count: Apply softplus to output (inverse transformation) and x + 1 to input
                    (transformation)
                * softplus: Apply softplus to output (inverse transformation) and inverse softplus to input
                    (transformation)
                * relu: Apply max(0, x) to output
                * Dict[str, Callable] of PyTorch functions that transforms and inversely transforms values.
                  ``forward`` and ``reverse`` entries are required. ``inverse`` transformation is optional and
                  should be defined if ``reverse`` is not the inverse of the forward transformation. ``inverse_torch``
                  can be defined to provide a torch distribution transform for inverse transformations.

        """  # noqa: E501
        self.groups = groups
        self._groups = list(groups) if groups is not None else []
        self.scale_by_group = scale_by_group
        method_kwargs = deepcopy(method_kwargs) if method_kwargs is not None else {}
        super().__init__(
            method=method,
            center=center,
            transformation=transformation,
            method_kwargs=method_kwargs,
        )

    def fit(self, y: pd.Series, X: pd.DataFrame):
        """
        Determine scales for each group

        Parameters
        ----------
        y: pd.Series
            input data
        X: pd.DataFrame
            dataframe with columns for each group defined in ``groups`` parameter.

        Returns
        -------
        self
        """
        y = self.preprocess(y)
        eps = np.finfo(np.float16).eps
        if len(self._groups) == 0:
            assert (
                not self.scale_by_group
            ), "No groups are defined, i.e. `scale_by_group=[]`"
            if self.method == "standard":
                self.norm_ = {
                    "center": np.mean(y),
                    "scale": np.std(y) + eps,
                }  # center and scale
            else:
                quantiles = np.quantile(
                    y,
                    [
                        self._method_kwargs.get("lower", 0.25),
                        self._method_kwargs.get("center", 0.5),
                        self._method_kwargs.get("upper", 0.75),
                    ],
                )
                self.norm_ = {
                    "center": quantiles[1],
                    "scale": (quantiles[2] - quantiles[0]) / 2.0 + eps,
                }  # center and scale
            if not self.center:
                self.norm_["scale"] = self.norm_["center"] + eps
                self.norm_["center"] = 0.0

        elif self.scale_by_group:
            if self.method == "standard":
                self.norm_ = {
                    g: X[[g]]
                    .assign(y=y)
                    .groupby(g, observed=True)
                    .agg(center=("y", "mean"), scale=("y", "std"))
                    .assign(center=lambda x: x["center"], scale=lambda x: x.scale + eps)
                    for g in self._groups
                }
            else:
                self.norm_ = {
                    g: X[[g]]
                    .assign(y=y)
                    .groupby(g, observed=True)
                    .y.quantile(
                        [
                            self._method_kwargs.get("lower", 0.25),
                            self._method_kwargs.get("center", 0.5),
                            self._method_kwargs.get("upper", 0.75),
                        ]
                    )
                    .unstack(-1)
                    .assign(
                        center=lambda x: x[self._method_kwargs.get("center", 0.5)],
                        scale=lambda x: (
                            x[self._method_kwargs.get("upper", 0.75)]
                            - x[self._method_kwargs.get("lower", 0.25)]
                        )
                        / 2.0
                        + eps,
                    )[["center", "scale"]]
                    for g in self._groups
                }
            # calculate missings
            if not self.center:  # swap center and scale

                def swap_parameters(norm):
                    norm["scale"] = norm["center"] + eps
                    norm["center"] = 0.0
                    return norm

                self.norm_ = {
                    g: swap_parameters(norm) for g, norm in self.norm_.items()
                }
            self.missing_ = {
                group: scales.median().to_dict() for group, scales in self.norm_.items()
            }

        else:
            if self.method == "standard":
                self.norm_ = (
                    X[self._groups]
                    .assign(y=y)
                    .groupby(self._groups, observed=True)
                    .agg(center=("y", "mean"), scale=("y", "std"))
                    .assign(center=lambda x: x["center"], scale=lambda x: x.scale + eps)
                )
            else:
                self.norm_ = (
                    X[self._groups]
                    .assign(y=y)
                    .groupby(self._groups, observed=True)
                    .y.quantile(
                        [
                            self._method_kwargs.get("lower", 0.25),
                            self._method_kwargs.get("center", 0.5),
                            self._method_kwargs.get("upper", 0.75),
                        ]
                    )
                    .unstack(-1)
                    .assign(
                        center=lambda x: x[self._method_kwargs.get("center", 0.5)],
                        scale=lambda x: (
                            x[self._method_kwargs.get("upper", 0.75)]
                            - x[self._method_kwargs.get("lower", 0.25)]
                        )
                        / 2.0
                        + eps,
                    )[["center", "scale"]]
                )
            if not self.center:  # swap center and scale
                self.norm_["scale"] = self.norm_["center"] + eps
                self.norm_["center"] = 0.0
            self.missing_ = self.norm_.median().to_dict()

        if (
            (
                self.scale_by_group
                and any(
                    (self.norm_[group]["scale"] < 1e-7).any() for group in self._groups
                )
            )
            or (
                not self.scale_by_group
                and isinstance(self.norm_["scale"], float)
                and self.norm_["scale"] < 1e-7
            )
            or (
                not self.scale_by_group
                and not isinstance(self.norm_["scale"], float)
                and (self.norm_["scale"] < 1e-7).any()
            )
        ):
            warnings.warn(
                "scale is below 1e-7 - consider not centering "
                "the data or using data with higher variance for numerical stability",
                UserWarning,
            )

        return self

    @property
    def names(self) -> list[str]:
        """
        Names of determined scales.

        Returns
        -------
        List[str]
            list of names
        """
        return ["center", "scale"]

    def fit_transform(
        self, y: pd.Series, X: pd.DataFrame, return_norm: bool = False
    ) -> Union[np.ndarray, tuple[np.ndarray, np.ndarray]]:
        """
        Fit normalizer and scale input data.

        Parameters
        ----------
        y: pd.Series
            data to scale
        X: pd.DataFrame
            dataframe with ``groups`` columns
        return_norm: bool, optional, default=False
            If to return . Defaults to False.

        Returns
        -------
        Union[np.ndarray, Tuple[np.ndarray, np.ndarray]]
            Scaled data, if ``return_norm=True``, returns also scales as second element
        """
        return self.fit(y, X).transform(y, X, return_norm=return_norm)

    def inverse_transform(self, y: pd.Series, X: pd.DataFrame):
        """
        Rescaling data to original scale - not implemented - call class with target scale instead.
        """  # noqa: E501
        raise NotImplementedError()

    def transform(
        self,
        y: pd.Series,
        X: pd.DataFrame = None,
        return_norm: bool = False,
        target_scale: torch.Tensor = None,
    ) -> Union[np.ndarray, tuple[np.ndarray, np.ndarray]]:
        """
        Scale input data.

        Parameters
        ----------
        y: pd.Series
            data to scale
        X: pd.DataFrame
            dataframe with ``groups`` columns
        return_norm: bool, optional, default=False
            If to return . Defaults to False.
        target_scale: torch.Tensor
            target scale to use instead of fitted center and scale

        Returns
        -------
        Union[np.ndarray, Tuple[np.ndarray, np.ndarray]]
            Scaled data, if ``return_norm=True``, returns also scales as second element
        """
        # # check if arguments are wrong way round
        if isinstance(y, pd.DataFrame) and not isinstance(X, pd.DataFrame):
            raise ValueError("X and y is in wrong positions")
        if target_scale is None:
            assert X is not None, "either target_scale or X has to be passed"
            target_scale = self.get_norm(X)
        return super().transform(y, return_norm=return_norm, target_scale=target_scale)

    def get_parameters(
        self, groups: Union[torch.Tensor, list, tuple], group_names: list[str] = None
    ) -> np.ndarray:
        """
        Get fitted scaling parameters for a given group.

        Parameters
        ----------
        groups: Union[torch.Tensor, list, tuple]
            group ids for which to get parameters
        group_names: List[str], optional, default=None
            Names of groups corresponding to positions in ``groups``.
            Defaults to None, i.e. the instance attribute ``groups``.

        Returns
        -------
        np.ndarray
            parameters used for scaling
        """
        if isinstance(groups, torch.Tensor):
            groups = groups.tolist()
        if isinstance(groups, list):
            groups = tuple(groups)
        if group_names is None:
            group_names = self._groups
        else:
            # filter group names
            group_names = [name for name in group_names if name in self._groups]
        assert len(group_names) == len(
            self._groups
        ), "Passed groups and fitted do not match"

        if len(self._groups) == 0:
            params = np.array([self.norm_["center"], self.norm_["scale"]])
        elif self.scale_by_group:
            norm = np.array([1.0, 1.0])
            for group, group_name in zip(groups, group_names):
                try:
                    norm = norm * self.norm_[group_name].loc[group].to_numpy()
                except KeyError:
                    norm = norm * np.asarray(
                        [self.missing_[group_name][name] for name in self.names]
                    )
            norm = np.power(norm, 1.0 / len(self._groups))
            params = norm
        else:
            try:
                params = self.norm_.loc[groups].to_numpy()
            except (KeyError, TypeError):
                params = np.asarray([self.missing_[name] for name in self.names])
        return params

    def get_norm(self, X: pd.DataFrame) -> pd.DataFrame:
        """
        Get scaling parameters for multiple groups.

        Parameters
        ----------
        X: pd.DataFrame
            dataframe with ``groups`` columns

        Returns
        -------
        pd.DataFrame
            dataframe with scaling parameterswhere each row corresponds
            to the input dataframe
        """
        if len(self._groups) == 0:
            norm = np.asarray([self.norm_["center"], self.norm_["scale"]]).reshape(
                1, -1
            )
        elif self.scale_by_group:
            norm = [
                np.prod(
                    [
                        X[group_name]
                        .map(self.norm_[group_name][name])
                        .fillna(self.missing_[group_name][name])
                        .to_numpy()
                        for group_name in self._groups
                    ],
                    axis=0,
                )
                for name in self.names
            ]
            norm = np.power(np.stack(norm, axis=1), 1.0 / len(self._groups))
        else:
            norm = (
                X[self._groups]
                .set_index(self._groups)
                .join(self.norm_)
                .fillna(self.missing_)
                .to_numpy()
            )
        return norm


class MultiNormalizer(TorchNormalizer):
    """
    Normalizer for multiple targets.

    This normalizers wraps multiple other normalizers.
    """

    def __init__(self, normalizers: list[TorchNormalizer]):
        """
        Parameters
        ----------
        normalizers: List[TorchNormalizer]
            list of normalizers to apply to targets
        """
        self.normalizers = normalizers

    def fit(
        self, y: Union[pd.DataFrame, np.ndarray, torch.Tensor], X: pd.DataFrame = None
    ):
        """
        Fit transformer, i.e. determine center and scale of data

        Parameters
        ----------
        y: Union[pd.Series, np.ndarray, torch.Tensor]
            input data

        Returns
        -------
        MultiNormalizer: self
        """
        if isinstance(y, pd.DataFrame):
            y = y.to_numpy()

        for idx, normalizer in enumerate(self.normalizers):
            if isinstance(normalizer, GroupNormalizer):
                normalizer.fit(y[:, idx], X)
            else:
                normalizer.fit(y[:, idx])

        self.fitted_ = True
        return self

    def __getitem__(self, idx: int):
        """
        Return normalizer.

        Parameters
        ----------
        idx: int
            metric index
        """
        return self.normalizers[idx]

    def __iter__(self):
        """
        Iter over normalizers.
        """
        return iter(self.normalizers)

    def __len__(self) -> int:
        """
        Number of normalizers.
        """
        return len(self.normalizers)

    def transform(
        self,
        y: Union[pd.DataFrame, np.ndarray, torch.Tensor],
        X: pd.DataFrame = None,
        return_norm: bool = False,
        target_scale: list[torch.Tensor] = None,
    ) -> Union[
        list[tuple[Union[np.ndarray, torch.Tensor], np.ndarray]],
        list[Union[np.ndarray, torch.Tensor]],
    ]:
        """
        Scale input data.

        Parameters
        ----------
        y: Union[pd.DataFrame, np.ndarray, torch.Tensor]
            data to scale
        X: pd.DataFrame
            dataframe with ``groups`` columns. Only necessary
            if :py:class:`~GroupNormalizer` is among normalizers
        return_norm: bool, optional
            If to return . Defaults to False.
        target_scale: List[torch.Tensor]
            target scale to use instead of fitted center and scale

        Returns
        -------
        Union[List[Tuple[Union[np.ndarray, torch.Tensor], np.ndarray]], List[Union[np.ndarray, torch.Tensor]]]
                List of scaled data, if ``return_norm=True``, returns also scales as second element
        """  # noqa: E501
        if isinstance(y, pd.DataFrame):
            y = y.to_numpy().transpose()

        res = []
        for idx, normalizer in enumerate(self.normalizers):
            if target_scale is not None:
                scale = target_scale[idx]
            else:
                scale = None
            if isinstance(normalizer, GroupNormalizer):
                r = normalizer.transform(
                    y[idx], X, return_norm=return_norm, target_scale=scale
                )
            else:
                r = normalizer.transform(
                    y[idx], return_norm=return_norm, target_scale=scale
                )
            res.append(r)

        if return_norm:
            return [r[0] for r in res], [r[1] for r in res]
        else:
            return res

    def __call__(
        self, data: dict[str, Union[list[torch.Tensor], torch.Tensor]]
    ) -> list[torch.Tensor]:
        """
        Inverse transformation but with network output as input.

        Parameters
        ----------
        data: Dict[str, Union[List[torch.Tensor], torch.Tensor]])
            Dictionary with entries

            * prediction: list of data to de-scale
            * target_scale: list of center and scale of data

        Returns
        -------
        List[torch.Tensor]
            list of de-scaled data
        """
        denormalized = [
            normalizer(
                dict(
                    prediction=data["prediction"][idx],
                    target_scale=data["target_scale"][idx],
                )
            )
            for idx, normalizer in enumerate(self.normalizers)
        ]
        return denormalized

    def get_parameters(self, *args, **kwargs) -> list[torch.Tensor]:
        """
        Returns parameters that were used for encoding.

        Returns
        -------
        List[torch.Tensor]
            First element is center of data and second is scale
        """
        return [
            normalizer.get_parameters(*args, **kwargs)
            for normalizer in self.normalizers
        ]

    def __getattr__(self, name: str):
        """
        Return dynamically attributes.

        Return attributes if defined in this class. If not,
        create dynamically attributes based on attributes of underlying normalizers
        that are lists. Create functions if necessary. Arguments to functions are
        distributed to the functions if they are lists and their length matches the
        number of normalizers. Otherwise, they are directly passed to each callable of
        the normalizers.

        Parameters
        name: str
            name of attribute

        Returns
        -------
        ret
            attributes of this class or list of attributes of underlying class
        """
        try:
            return super().__getattr__(name)
        except AttributeError as e:
            attribute_exists = all(hasattr(norm, name) for norm in self.normalizers)
            if attribute_exists:
                # check if to return callable or not and return function if yes
                if callable(getattr(self.normalizers[0], name)):
                    n = len(self.normalizers)

                    def func(*args, **kwargs):
                        # if arg/kwarg is list and of length normalizers,
                        # then apply each part to a normalizer.
                        #  otherwise pass it directly to all normalizers
                        results = []
                        for idx, norm in enumerate(self.normalizers):
                            new_args = [
                                (
                                    arg[idx]
                                    if isinstance(arg, (list, tuple))
                                    and not isinstance(arg, rnn.PackedSequence)
                                    and len(arg) == n
                                    else arg
                                )
                                for arg in args
                            ]
                            new_kwargs = {
                                key: (
                                    val[idx]
                                    if isinstance(val, list)
                                    and not isinstance(val, rnn.PackedSequence)
                                    and len(val) == n
                                    else val
                                )
                                for key, val in kwargs.items()
                            }
                            results.append(getattr(norm, name)(*new_args, **new_kwargs))
                        return results

                    return func
                else:
                    # else return list of attributes
                    return [getattr(norm, name) for norm in self.normalizers]
            else:  # attribute does not exist for all normalizers
                raise e<|MERGE_RESOLUTION|>--- conflicted
+++ resolved
@@ -795,18 +795,12 @@
             de-scaled data
         """
         # ensure output dtype matches input dtype
-<<<<<<< HEAD
-        prediction = data["prediction"]
-
-        if isinstance(prediction, np.ndarray):
-            prediction = torch.from_numpy(prediction)
-=======
         dtype = data["prediction"].dtype
         if isinstance(dtype, np.dtype):
             # convert the array into tensor if it is a numpy array
             data["prediction"] = torch.as_tensor(data["prediction"])
-            dtype = data["prediction"].dtype
->>>>>>> e7a9c5fa
+
+        prediction = data["prediction"]
 
         # inverse transformation with tensors
         norm = data["target_scale"]
