[tool.black]
line-length = 120
include = '\.pyi?$'
exclude = '''
(
  /(
      \.eggs         # exclude a few common directories in the
    | \.git          # root of the project
    | \.hg
    | \.mypy_cache
    | \.tox
    | \.venv
    | _build
    | buck-out
    | build
    | dist
  )/
  | docs/build/
  | node_modules/
  | venve/
  | .venv/
)
'''

[tool.nbqa.mutate]
isort = 1
black = 1

[project]
name = "pytorch_forecasting"
readme = "README.md"         # Markdown files are supported
version = "1.0.0"            # is being replaced automatically

authors = [
  {name = "Jan Beitner"},
]
requires-python = ">=3.8,<3.13"
classifiers = [
  "Intended Audience :: Developers",
  "Intended Audience :: Science/Research",
  "Programming Language :: Python :: 3",
  "Programming Language :: Python :: 3.8",
  "Programming Language :: Python :: 3.9",
  "Programming Language :: Python :: 3.10",
  "Programming Language :: Python :: 3.11",
  "Programming Language :: Python :: 3.12",
  "Topic :: Scientific/Engineering",
  "Topic :: Scientific/Engineering :: Mathematics",
  "Topic :: Scientific/Engineering :: Artificial Intelligence",
  "Topic :: Software Development",
  "Topic :: Software Development :: Libraries",
  "Topic :: Software Development :: Libraries :: Python Modules",
  "License :: OSI Approved :: MIT License",
]
description = "Forecasting timeseries with PyTorch - dataloaders, normalizers, metrics and models"

dependencies = [
  "numpy<2.0.0",
  "torch >=2.0.0,!=2.0.1,<3.0.0",
  "lightning >=2.0.0,<3.0.0",
  "optuna >=3.1.0,<3.3.0",
  "scipy >=1.8,<2.0",
  "pandas >=1.3.0,<3.0.0",
  "scikit-learn >=1.2,<2.0",
  "matplotlib",
  "statsmodels",
<<<<<<< HEAD
=======
  "pytorch_optimizer >=2.5.1,<4.0.0",
>>>>>>> 81aee665
]

[project.optional-dependencies]

all_extras = [
  "pytorch_optimizer >=2.5.1,<3.0.0",
]

dev = [
  "pydocstyle >=6.1.1,<7.0.0",
  # checks and make tools
  "pre-commit >=3.2.0,<4.0.0",
  "invoke",
  "flake8",
  "mypy",
  "pylint",
  "isort",
  # pytest
  "pytest",
  "pytest-xdist",
  "pytest-cov",
  "pytest-sugar",
  "coverage",
  "pyarrow",
  # jupyter notebook
  "ipykernel",
  "nbconvert",
  "black[extras]",
  # documentatation
  "sphinx",
  "pydata-sphinx-theme",
  "nbsphinx",
  "recommonmark",
  "ipywidgets>=8.0.1,<9.0.0",
  "pytest-dotenv>=0.5.2,<1.0.0",
  "tensorboard>=2.12.1,<3.0.0",
  "pandoc>=2.3,<3.0.0",
]

github-actions = ["pytest-github-actions-annotate-failures"]
graph = ["networkx"]
mqf2 = ["cpflows"]

[tool.setuptools.packages.find]
exclude = ["build_tools"]

[build-system]
build-backend = "setuptools.build_meta"
requires = [
  "setuptools>=70.0.0",
]<|MERGE_RESOLUTION|>--- conflicted
+++ resolved
@@ -64,16 +64,12 @@
   "scikit-learn >=1.2,<2.0",
   "matplotlib",
   "statsmodels",
-<<<<<<< HEAD
-=======
-  "pytorch_optimizer >=2.5.1,<4.0.0",
->>>>>>> 81aee665
 ]
 
 [project.optional-dependencies]
 
 all_extras = [
-  "pytorch_optimizer >=2.5.1,<3.0.0",
+  "pytorch_optimizer >=2.5.1,<4.0.0",
 ]
 
 dev = [
