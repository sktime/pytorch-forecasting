[project]
name = "pytorch-forecasting"
readme = "README.md"         # Markdown files are supported
version = "1.2.0"            # is being replaced automatically

authors = [
  {name = "Jan Beitner"},
]
<<<<<<< HEAD
requires-python = ">=3.8,<3.14"
=======
requires-python = ">=3.9,<3.13"
>>>>>>> 68f76041
classifiers = [
  "Intended Audience :: Developers",
  "Intended Audience :: Science/Research",
  "Programming Language :: Python :: 3",
  "Programming Language :: Python :: 3.9",
  "Programming Language :: Python :: 3.10",
  "Programming Language :: Python :: 3.11",
  "Programming Language :: Python :: 3.12",
  "Programming Language :: Python :: 3.13",
  "Topic :: Scientific/Engineering",
  "Topic :: Scientific/Engineering :: Mathematics",
  "Topic :: Scientific/Engineering :: Artificial Intelligence",
  "Topic :: Software Development",
  "Topic :: Software Development :: Libraries",
  "Topic :: Software Development :: Libraries :: Python Modules",
  "License :: OSI Approved :: MIT License",
]
description = "Forecasting timeseries with PyTorch - dataloaders, normalizers, metrics and models"

dependencies = [
  "numpy<=3.0.0",
  "torch >=2.0.0,!=2.0.1,<3.0.0",
  "lightning >=2.0.0,<3.0.0",
  "scipy >=1.8,<2.0",
  "pandas >=1.3.0,<3.0.0",
  "scikit-learn >=1.2,<2.0",
]

[project.optional-dependencies]
# there are the following dependency sets:
# - all_extras - all soft dependencies
# - granular dependency sets:
#     - tuning - dependencies for tuning hyperparameters via optuna
#     - mqf2 - dependencies for multivariate quantile loss
#     - graph - dependencies for graph based forecasting
# - dev - the developer dependency set, for contributors to pytorch-forecasting
# - CI related: e.g., dev, github-actions. Not for users of sktime.
#
# soft dependencies are not required for the core functionality of sktime
# but are required by popular estimators, e.g., prophet, tbats, etc.

# all soft dependencies
#
# users can install via "pip install pytorch-forecasting[all_extras]"
#
all_extras = [
  "cpflows",
  "matplotlib",
  "optuna >=3.1.0,<5.0.0",
  "optuna-integration",
  "pytorch_optimizer >=2.5.1,<4.0.0",
  "statsmodels",
]

tuning = [
  "optuna >=3.1.0,<5.0.0",
  "optuna-integration",
  "statsmodels",
]

mqf2 = ["cpflows"]

# the graph set is not currently used within pytorch-forecasting
# but is kept for future development, as it has already been released
graph = ["networkx"]

# dev - the developer dependency set, for contributors to pytorch-forecasting
dev = [
  "pydocstyle >=6.1.1,<7.0.0",
  # checks and make tools
  "pre-commit >=3.2.0,<5.0.0",
  "invoke",
  "mypy",
  "pylint",
  "ruff",
  # pytest
  "pytest",
  "pytest-xdist",
  "pytest-cov",
  "pytest-sugar",
  "coverage",
  "pyarrow",
  # jupyter notebook
  "ipykernel",
  "nbconvert",
  "black[jupyter]",
  # documentatation
  "sphinx",
  "pydata-sphinx-theme",
  "nbsphinx",
  "recommonmark",
  "ipywidgets>=8.0.1,<9.0.0",
  "pytest-dotenv>=0.5.2,<1.0.0",
  "tensorboard>=2.12.1,<3.0.0",
  "pandoc>=2.3,<3.0.0",
]

# docs - dependencies for building the documentation
docs = [
  "sphinx>3.2",
  "pydata-sphinx-theme",
  "nbsphinx",
  "pandoc",
  "nbconvert",
  "recommonmark",
  "docutils",
]

github-actions = ["pytest-github-actions-annotate-failures"]

[tool.setuptools.packages.find]
exclude = ["build_tools"]

[build-system]
build-backend = "setuptools.build_meta"
requires = [
  "setuptools>=70.0.0",
]

[tool.ruff]
line-length = 88
exclude = [
  "docs/build/",
  "node_modules/",
  ".eggs/",
  "versioneer.py",
  "venv/",
  ".venv/",
  ".git/",
  ".history/",
  "docs/source/tutorials/",
]
target-version = "py39"

[tool.ruff.lint]
select = ["E", "F", "W", "C4", "S"]
extend-select = [
  "I", # isort
  "C4", # https://pypi.org/project/flake8-comprehensions
]
extend-ignore = [
  "E203", # space before : (needed for how black formats slicing)
  "E402", # module level import not at top of file
  "E731", # do not assign a lambda expression, use a def
  "E741", # ignore not easy to read variables like i l I etc.
  "C406", # Unnecessary list literal - rewrite as a dict literal.
  "C408", # Unnecessary dict call - rewrite as a literal.
  "C409", # Unnecessary list passed to tuple() - rewrite as a tuple literal.
  "F401", # unused imports
  "S101", # use of assert
]

[tool.ruff.lint.isort]
known-first-party = ["pytorch_forecasting"]
combine-as-imports = true
force-sort-within-sections = true

[tool.ruff.lint.per-file-ignores]
"pytorch_forecasting/data/timeseries.py" = [
  "E501", # Line too long being fixed in #1746 To be removed after merging
]

[tool.black]
line-length = 88
include = '\.pyi?$'
exclude = '''
(
  /(
      \.eggs         # exclude a few common directories in the
    | \.git          # root of the project
    | \.hg
    | \.mypy_cache
    | \.tox
    | \.venv
    | _build
    | buck-out
    | build
    | dist
  )/
  | docs/build/
  | node_modules/
  | venve/
  | .venv/
)
'''

[tool.nbqa.mutate]
ruff = 1
black = 1

[tool.nbqa.exclude]
ruff = "docs/source/tutorials/" # ToDo: Remove this when fixing notebooks<|MERGE_RESOLUTION|>--- conflicted
+++ resolved
@@ -6,11 +6,7 @@
 authors = [
   {name = "Jan Beitner"},
 ]
-<<<<<<< HEAD
-requires-python = ">=3.8,<3.14"
-=======
-requires-python = ">=3.9,<3.13"
->>>>>>> 68f76041
+requires-python = ">=3.9,<3.14"
 classifiers = [
   "Intended Audience :: Developers",
   "Intended Audience :: Science/Research",
