--- conflicted
+++ resolved
@@ -201,7 +201,16 @@
 [tool.nbqa.exclude]
 ruff = "docs/source/tutorials/" # ToDo: Remove this when fixing notebooks
 
-<<<<<<< HEAD
+[tool.coverage.report]
+ignore_errors = false
+show_missing = true
+
+[tool.mypy]
+ignore_missing_imports = true
+no_implicit_optional = true
+check_untyped_defs = true
+cache_dir = ".cache/mypy/"
+
 [tool.pytest.ini_options]
 addopts = [
     "-rsxX",
@@ -213,7 +222,7 @@
     "--no-cov-on-fail"
 ]
 markers = []
-testpaths = ["tests/"]
+testpaths = ["tests/", "pytorch_forecasting/tests/"]
 log_cli_level = "ERROR"
 log_format = "%(asctime)s %(levelname)s %(message)s"
 log_date_format = "%Y-%m-%d %H:%M:%S"
@@ -228,15 +237,4 @@
     "ignore:The dataloader, [\\_\\s]+ \\d+, does not have many workers which may be a bottleneck.:UserWarning",
     "ignore:Consider increasing the value of the `num_workers` argument`:UserWarning",
     "ignore::UserWarning"
-]
-=======
-[tool.coverage.report]
-ignore_errors = false
-show_missing = true
-
-[tool.mypy]
-ignore_missing_imports = true
-no_implicit_optional = true
-check_untyped_defs = true
-cache_dir = ".cache/mypy/"
->>>>>>> cfc7fc65
+]