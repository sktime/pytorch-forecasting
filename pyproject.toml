--- conflicted
+++ resolved
@@ -79,12 +79,6 @@
 # soft dependencies are not required for the core functionality of sktime
 # but are required by popular estimators, e.g., prophet, tbats, etc.
 
-<<<<<<< HEAD
-all_extras = [
-  "pytorch_optimizer >=2.5.1,<4.0.0",
-]
-
-=======
 # all soft dependencies
 #
 # users can install via "pip install pytorch-forecasting[all_extras]"
@@ -93,6 +87,7 @@
   "cpflows",
   "optuna >=3.1.0,<4.0.0",
   "optuna-integration",
+  "pytorch_optimizer >=2.5.1,<4.0.0",
   "statsmodels",
 ]
 
@@ -109,7 +104,6 @@
 graph = ["networkx"]
 
 # dev - the developer dependency set, for contributors to pytorch-forecasting
->>>>>>> 0a1e7840
 dev = [
   "pydocstyle >=6.1.1,<7.0.0",
   # checks and make tools
