[tool.black]
line-length = 120
include = '\.pyi?$'
exclude = '''
(
  /(
      \.eggs         # exclude a few common directories in the
    | \.git          # root of the project
    | \.hg
    | \.mypy_cache
    | \.tox
    | \.venv
    | _build
    | buck-out
    | build
    | dist
  )/
  | docs/build/
  | node_modules/
  | venve/
  | .venv/
)
'''

[tool.nbqa.mutate]
isort = 1
black = 1

[project]
name = "pytorch_forecasting"
readme = "README.md"         # Markdown files are supported
version = "1.0.0"            # is being replaced automatically

authors = [
  {name = "Jan Beitner"},
]
requires-python = ">=3.8,<3.13"
classifiers = [
  "Intended Audience :: Developers",
  "Intended Audience :: Science/Research",
  "Programming Language :: Python :: 3",
  "Programming Language :: Python :: 3.8",
  "Programming Language :: Python :: 3.9",
  "Programming Language :: Python :: 3.10",
  "Programming Language :: Python :: 3.11",
  "Programming Language :: Python :: 3.12",
  "Topic :: Scientific/Engineering",
  "Topic :: Scientific/Engineering :: Mathematics",
  "Topic :: Scientific/Engineering :: Artificial Intelligence",
  "Topic :: Software Development",
  "Topic :: Software Development :: Libraries",
  "Topic :: Software Development :: Libraries :: Python Modules",
  "License :: OSI Approved :: MIT License",
]
description = "Forecasting timeseries with PyTorch - dataloaders, normalizers, metrics and models"

dependencies = [
  "numpy<2.0.0",
  "torch >=2.0.0,!=2.0.1,<3.0.0",
  "lightning >=2.0.0,<3.0.0",
  "scipy >=1.8,<2.0",
  "pandas >=1.3.0,<3.0.0",
  "scikit-learn >=1.2,<2.0",
<<<<<<< HEAD
  "statsmodels",
  "pytorch_optimizer >=2.5.1,<4.0.0",
=======
  "matplotlib",
  "pytorch-optimizer >=2.5.1,<4.0.0",
>>>>>>> 6061af65
]

[project.optional-dependencies]
# there are the following dependency sets:
# - all_extras - all soft dependencies
# - granular dependency sets:
#     - tuning - dependencies for tuning hyperparameters via optuna
#     - mqf2 - dependencies for multivariate quantile loss
#     - graph - dependencies for graph based forecasting
# - dev - the developer dependency set, for contributors to pytorch-forecasting
# - CI related: e.g., dev, github-actions. Not for users of sktime.
#
# soft dependencies are not required for the core functionality of sktime
# but are required by popular estimators, e.g., prophet, tbats, etc.

# all soft dependencies
#
# users can install via "pip install pytorch-forecasting[all_extras]"
#
all_extras = [
  "cpflows",
  "matplotlib",
  "optuna >=3.1.0,<4.0.0",
  "optuna-integration",
  "statsmodels",
]

tuning = [
  "optuna >=3.1.0,<4.0.0",
  "optuna-integration",
  "statsmodels",
]

mqf2 = ["cpflows"]

# the graph set is not currently used within pytorch-forecasting
# but is kept for future development, as it has already been released
graph = ["networkx"]

# dev - the developer dependency set, for contributors to pytorch-forecasting
dev = [
  "pydocstyle >=6.1.1,<7.0.0",
  # checks and make tools
  "pre-commit >=3.2.0,<4.0.0",
  "invoke",
  "flake8",
  "mypy",
  "pylint",
  "isort",
  # pytest
  "pytest",
  "pytest-xdist",
  "pytest-cov",
  "pytest-sugar",
  "coverage",
  "pyarrow",
  # jupyter notebook
  "ipykernel",
  "nbconvert",
  "black[extras]",
  # documentatation
  "sphinx",
  "pydata-sphinx-theme",
  "nbsphinx",
  "recommonmark",
  "ipywidgets>=8.0.1,<9.0.0",
  "pytest-dotenv>=0.5.2,<1.0.0",
  "tensorboard>=2.12.1,<3.0.0",
  "pandoc>=2.3,<3.0.0",
]

github-actions = ["pytest-github-actions-annotate-failures"]

[tool.setuptools.packages.find]
exclude = ["build_tools"]

[build-system]
build-backend = "setuptools.build_meta"
requires = [
  "setuptools>=70.0.0",
]<|MERGE_RESOLUTION|>--- conflicted
+++ resolved
@@ -61,13 +61,7 @@
   "scipy >=1.8,<2.0",
   "pandas >=1.3.0,<3.0.0",
   "scikit-learn >=1.2,<2.0",
-<<<<<<< HEAD
-  "statsmodels",
-  "pytorch_optimizer >=2.5.1,<4.0.0",
-=======
-  "matplotlib",
   "pytorch-optimizer >=2.5.1,<4.0.0",
->>>>>>> 6061af65
 ]
 
 [project.optional-dependencies]
