[tool.black]
line-length = 120
include = '\.pyi?$'
exclude = '''
(
  /(
      \.eggs         # exclude a few common directories in the
    | \.git          # root of the project
    | \.hg
    | \.mypy_cache
    | \.tox
    | \.venv
    | _build
    | buck-out
    | build
    | dist
  )/
  | docs/build/
  | node_modules/
  | venve/
  | .venv/
)
'''

[tool.nbqa.mutate]
isort = 1
black = 1

[project]
name = "pytorch_forecasting"
readme = "README.md"         # Markdown files are supported
version = "1.0.0"            # is being replaced automatically

authors = [
  {name = "Jan Beitner"},
]
requires-python = ">=3.8,<3.13"
classifiers = [
  "Intended Audience :: Developers",
  "Intended Audience :: Science/Research",
  "Programming Language :: Python :: 3",
  "Programming Language :: Python :: 3.8",
  "Programming Language :: Python :: 3.9",
  "Programming Language :: Python :: 3.10",
  "Programming Language :: Python :: 3.11",
  "Programming Language :: Python :: 3.12",
  "Topic :: Scientific/Engineering",
  "Topic :: Scientific/Engineering :: Mathematics",
  "Topic :: Scientific/Engineering :: Artificial Intelligence",
  "Topic :: Software Development",
  "Topic :: Software Development :: Libraries",
  "Topic :: Software Development :: Libraries :: Python Modules",
  "License :: OSI Approved :: MIT License",
]
description = "Forecasting timeseries with PyTorch - dataloaders, normalizers, metrics and models"

dependencies = [
  "numpy<2.0.0",
  "torch >=2.0.0,!=2.0.1,<3.0.0",
  "lightning >=2.0.0,<3.0.0",
  "scipy >=1.8,<2.0",
  "pandas >=1.3.0,<3.0.0",
  "scikit-learn >=1.2,<2.0",
  "matplotlib",
<<<<<<< HEAD
  "statsmodels",
=======
  "pytorch-optimizer >=2.5.1,<4.0.0",
>>>>>>> 6061af65
]

[project.optional-dependencies]
# there are the following dependency sets:
# - all_extras - all soft dependencies
# - granular dependency sets:
#     - tuning - dependencies for tuning hyperparameters via optuna
#     - mqf2 - dependencies for multivariate quantile loss
#     - graph - dependencies for graph based forecasting
# - dev - the developer dependency set, for contributors to pytorch-forecasting
# - CI related: e.g., dev, github-actions. Not for users of sktime.
#
# soft dependencies are not required for the core functionality of sktime
# but are required by popular estimators, e.g., prophet, tbats, etc.

# all soft dependencies
#
# users can install via "pip install pytorch-forecasting[all_extras]"
#
all_extras = [
  "cpflows",
  "optuna >=3.1.0,<4.0.0",
  "optuna-integration",
  "pytorch_optimizer >=2.5.1,<4.0.0",
  "statsmodels",
]

tuning = [
  "optuna >=3.1.0,<4.0.0",
  "optuna-integration",
  "statsmodels",
]

mqf2 = ["cpflows"]

# the graph set is not currently used within pytorch-forecasting
# but is kept for future development, as it has already been released
graph = ["networkx"]

# dev - the developer dependency set, for contributors to pytorch-forecasting
dev = [
  "pydocstyle >=6.1.1,<7.0.0",
  # checks and make tools
  "pre-commit >=3.2.0,<4.0.0",
  "invoke",
  "flake8",
  "mypy",
  "pylint",
  "isort",
  # pytest
  "pytest",
  "pytest-xdist",
  "pytest-cov",
  "pytest-sugar",
  "coverage",
  "pyarrow",
  # jupyter notebook
  "ipykernel",
  "nbconvert",
  "black[extras]",
  # documentatation
  "sphinx",
  "pydata-sphinx-theme",
  "nbsphinx",
  "recommonmark",
  "ipywidgets>=8.0.1,<9.0.0",
  "pytest-dotenv>=0.5.2,<1.0.0",
  "tensorboard>=2.12.1,<3.0.0",
  "pandoc>=2.3,<3.0.0",
]

github-actions = ["pytest-github-actions-annotate-failures"]

[tool.setuptools.packages.find]
exclude = ["build_tools"]

[build-system]
build-backend = "setuptools.build_meta"
requires = [
  "setuptools>=70.0.0",
]<|MERGE_RESOLUTION|>--- conflicted
+++ resolved
@@ -62,11 +62,6 @@
   "pandas >=1.3.0,<3.0.0",
   "scikit-learn >=1.2,<2.0",
   "matplotlib",
-<<<<<<< HEAD
-  "statsmodels",
-=======
-  "pytorch-optimizer >=2.5.1,<4.0.0",
->>>>>>> 6061af65
 ]
 
 [project.optional-dependencies]
