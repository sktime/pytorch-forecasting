import pickle
import shutil

import lightning.pytorch as pl
from lightning.pytorch.callbacks import EarlyStopping
from lightning.pytorch.loggers import TensorBoardLogger
import numpy as np
import pandas as pd
import pytest

from pytorch_forecasting.data.timeseries import TimeSeriesDataSet
from pytorch_forecasting.metrics import MQF2DistributionLoss, QuantileLoss
from pytorch_forecasting.metrics.distributions import (
    ImplicitQuantileNetworkDistributionLoss,
)
from pytorch_forecasting.models import NHiTS
from pytorch_forecasting.utils._dependencies import _get_installed_packages


def _integration(dataloader, tmp_path, trainer_kwargs=None, **kwargs):
    train_dataloader = dataloader["train"]
    val_dataloader = dataloader["val"]
    test_dataloader = dataloader["test"]

    early_stop_callback = EarlyStopping(
        monitor="val_loss", min_delta=1e-4, patience=1, verbose=False, mode="min"
    )

    logger = TensorBoardLogger(tmp_path)
    if trainer_kwargs is None:
        trainer_kwargs = {}
    trainer = pl.Trainer(
        max_epochs=2,
        gradient_clip_val=0.1,
        callbacks=[early_stop_callback],
        enable_checkpointing=True,
        default_root_dir=tmp_path,
        limit_train_batches=2,
        limit_val_batches=2,
        limit_test_batches=2,
        logger=logger,
        **trainer_kwargs,
    )

    kwargs.setdefault("learning_rate", 0.15)
    kwargs.setdefault("weight_decay", 1e-2)

    net = NHiTS.from_dataset(
        train_dataloader.dataset,
        log_gradient_flow=True,
        log_interval=1000,
        hidden_size=8,
        **kwargs,
    )
    net.size()
    try:
        trainer.fit(
            net,
            train_dataloaders=train_dataloader,
            val_dataloaders=val_dataloader,
        )
        # todo: testing somehow disables grad computation even though
        # it is explicitly turned on
        #       loss is calculated as "grad" for MQF2
        if not isinstance(net.loss, MQF2DistributionLoss):
            test_outputs = trainer.test(net, dataloaders=test_dataloader)
            assert len(test_outputs) > 0
        # check loading
        net = NHiTS.load_from_checkpoint(trainer.checkpoint_callback.best_model_path)

        # check prediction
        net.predict(
            val_dataloader,
            fast_dev_run=True,
            return_index=True,
            return_decoder_lengths=True,
            trainer_kwargs=trainer_kwargs,
        )
    finally:
        shutil.rmtree(tmp_path, ignore_errors=True)

    net.predict(
        val_dataloader,
        fast_dev_run=True,
        return_index=True,
        return_decoder_lengths=True,
    )


<<<<<<< HEAD
@pytest.mark.parametrize(
    "dataloader",
    [
        "with_covariates",
        "fixed_window_without_covariates",
        "multi_target",
        "quantiles",
        "multivariate-quantiles",
        "implicit-quantiles",
    ],
)
=======
LOADERS = [
    "with_covariates",
    "different_encoder_decoder_size",
    "fixed_window_without_covariates",
    "multi_target",
    "quantiles",
    "implicit-quantiles",
]

if "cpflows" in _get_installed_packages():
    LOADERS += ["multivariate-quantiles"]


@pytest.mark.parametrize("dataloader", LOADERS)
>>>>>>> e6a3ea7d
def test_integration(
    dataloaders_with_covariates,
    dataloaders_fixed_window_without_covariates,
    dataloaders_multi_target,
    tmp_path,
    dataloader,
):
    kwargs = {}
    if dataloader == "with_covariates":
        dataloader = dataloaders_with_covariates
        kwargs["backcast_loss_ratio"] = 0.5
    elif dataloader == "fixed_window_without_covariates":
        dataloader = dataloaders_fixed_window_without_covariates
    elif dataloader == "multi_target":
        dataloader = dataloaders_multi_target
        kwargs["loss"] = QuantileLoss()
    elif dataloader == "quantiles":
        dataloader = dataloaders_with_covariates
        kwargs["loss"] = QuantileLoss()
    elif dataloader == "implicit-quantiles":
        dataloader = dataloaders_with_covariates
        kwargs["loss"] = ImplicitQuantileNetworkDistributionLoss()
    elif dataloader == "multivariate-quantiles":
        dataloader = dataloaders_with_covariates
        kwargs["loss"] = MQF2DistributionLoss(
            prediction_length=dataloader["train"].dataset.max_prediction_length
        )
        kwargs["learning_rate"] = 1e-9
        kwargs["trainer_kwargs"] = dict(accelerator="cpu")
    else:
        raise ValueError(f"dataloader {dataloader} unknown")
    _integration(dataloader, tmp_path=tmp_path, **kwargs)


@pytest.fixture(scope="session")
def model(dataloaders_with_covariates):
    dataset = dataloaders_with_covariates["train"].dataset
    net = NHiTS.from_dataset(
        dataset,
        learning_rate=0.15,
        hidden_size=8,
        log_gradient_flow=True,
        log_interval=1000,
        backcast_loss_ratio=1.0,
    )
    return net


def test_pickle(model):
    pkl = pickle.dumps(model)
    pickle.loads(pkl)  # noqa : S301


@pytest.mark.skipif(
    "matplotlib" not in _get_installed_packages(),
    reason="skip test if required package matplotlib not installed",
)
def test_interpretation(model, dataloaders_with_covariates):
    raw_predictions = model.predict(
        dataloaders_with_covariates["val"], mode="raw", return_x=True, fast_dev_run=True
    )
    model.plot_prediction(
        raw_predictions.x, raw_predictions.output, idx=0, add_loss_to_title=True
    )
    model.plot_interpretation(raw_predictions.x, raw_predictions.output, idx=0)


# Bug when max_prediction_length=1 #1571
@pytest.mark.parametrize("max_prediction_length", [1, 5])
def test_prediction_length(max_prediction_length: int):
    n_timeseries = 10
    time_points = 10
    data = pd.DataFrame(
        data={
            "target": np.random.rand(time_points * n_timeseries),
            "time_varying_known_real_1": np.random.rand(time_points * n_timeseries),
            "time_idx": np.tile(np.arange(time_points), n_timeseries),
            "group_id": np.repeat(np.arange(n_timeseries), time_points),
        }
    )
    training_dataset = TimeSeriesDataSet(
        data=data,
        time_idx="time_idx",
        target="target",
        group_ids=["group_id"],
        time_varying_unknown_reals=["target"],
        time_varying_known_reals=(["time_varying_known_real_1"]),
        max_prediction_length=max_prediction_length,
        max_encoder_length=3,
    )
    training_data_loader = training_dataset.to_dataloader(train=True)
    forecaster = NHiTS.from_dataset(training_dataset, log_val_interval=1)
    trainer = pl.Trainer(
        accelerator="cpu",
        max_epochs=3,
        min_epochs=2,
        limit_train_batches=10,
    )
    trainer.fit(
        forecaster,
        train_dataloaders=training_data_loader,
    )
    validation_dataset = TimeSeriesDataSet.from_dataset(
        training_dataset, data, stop_randomization=True, predict=True
    )
    validation_data_loader = validation_dataset.to_dataloader(train=False)
    forecaster.predict(
        validation_data_loader,
        fast_dev_run=True,
        return_index=True,
        return_decoder_lengths=True,
    )<|MERGE_RESOLUTION|>--- conflicted
+++ resolved
@@ -87,19 +87,6 @@
     )
 
 
-<<<<<<< HEAD
-@pytest.mark.parametrize(
-    "dataloader",
-    [
-        "with_covariates",
-        "fixed_window_without_covariates",
-        "multi_target",
-        "quantiles",
-        "multivariate-quantiles",
-        "implicit-quantiles",
-    ],
-)
-=======
 LOADERS = [
     "with_covariates",
     "different_encoder_decoder_size",
@@ -114,9 +101,9 @@
 
 
 @pytest.mark.parametrize("dataloader", LOADERS)
->>>>>>> e6a3ea7d
 def test_integration(
     dataloaders_with_covariates,
+    dataloaders_with_different_encoder_decoder_length,
     dataloaders_fixed_window_without_covariates,
     dataloaders_multi_target,
     tmp_path,
@@ -126,6 +113,8 @@
     if dataloader == "with_covariates":
         dataloader = dataloaders_with_covariates
         kwargs["backcast_loss_ratio"] = 0.5
+    elif dataloader == "different_encoder_decoder_size":
+        dataloader = dataloaders_with_different_encoder_decoder_length
     elif dataloader == "fixed_window_without_covariates":
         dataloader = dataloaders_fixed_window_without_covariates
     elif dataloader == "multi_target":
