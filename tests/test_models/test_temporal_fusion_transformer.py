--- conflicted
+++ resolved
@@ -176,13 +176,8 @@
             log_interval=5,
             log_val_interval=1,
             log_gradient_flow=True,
-<<<<<<< HEAD
-            monotone_constaints=monotone_constaints,
-            **kwargs
-=======
             monotone_constraints=monotone_constraints,
             **kwargs,
->>>>>>> e6a3ea7d
         )
         net.size()
         try:
