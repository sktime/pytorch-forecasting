--- conflicted
+++ resolved
@@ -175,13 +175,8 @@
             log_interval=5,
             log_val_interval=1,
             log_gradient_flow=True,
-<<<<<<< HEAD
             monotone_constraints=monotone_constraints,
-            **kwargs
-=======
-            monotone_constaints=monotone_constaints,
             **kwargs,
->>>>>>> ace42be1
         )
         net.size()
         try:
