--- conflicted
+++ resolved
@@ -15,11 +15,7 @@
     strategy:
       matrix:
         os: [ubuntu-18.04, macOS-10.15] # add windows-2019 when poetry allows installation with `-f` flag
-<<<<<<< HEAD
-        python-version: [3.6, 3.7, 3.8]  # todo: add 3.9 to test matrix
-=======
         python-version: [3.6, 3.7, 3.8] # python 3.9 is not supported by all dependencies yet
->>>>>>> 8377376e
 
     steps:
       - uses: actions/checkout@v2
