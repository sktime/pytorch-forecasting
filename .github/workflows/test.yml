--- conflicted
+++ resolved
@@ -40,13 +40,8 @@
     strategy:
       fail-fast: false
       matrix:
-<<<<<<< HEAD
-        os: [ubuntu-latest, macos-13, windows-latest]
+        os: [ubuntu-latest, macos-latest, windows-latest]
         python-version: ["3.9", "3.10", "3.11", "3.12"]
-=======
-        os: [ubuntu-latest, macos-latest, windows-latest]
-        python-version: ["3.8", "3.9", "3.10", "3.11", "3.12"]
->>>>>>> 5ebe6911
 
     steps:
       - uses: actions/checkout@v4
@@ -84,13 +79,8 @@
     strategy:
       fail-fast: false
       matrix:
-<<<<<<< HEAD
-        os: [ubuntu-latest, macos-13, windows-latest]
+        os: [ubuntu-latest, macos-latest, windows-latest]
         python-version: ["3.9", "3.10", "3.11", "3.12"]
-=======
-        os: [ubuntu-latest, macos-latest, windows-latest]
-        python-version: ["3.8", "3.9", "3.10", "3.11", "3.12"]
->>>>>>> 5ebe6911
 
     steps:
       - uses: actions/checkout@v4
