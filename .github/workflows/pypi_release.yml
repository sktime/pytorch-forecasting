--- conflicted
+++ resolved
@@ -35,11 +35,7 @@
       fail-fast: false
       matrix:
         os: [ubuntu-latest, macos-latest, windows-latest]
-<<<<<<< HEAD
-        python-version: ["3.8", "3.9", "3.10", "3.11", "3.12", "3.13"]
-=======
-        python-version: ["3.9", "3.10", "3.11", "3.12"]
->>>>>>> 68f76041
+        python-version: ["3.9", "3.10", "3.11", "3.12", "3.13"]
 
     steps:
       - uses: actions/checkout@v4
