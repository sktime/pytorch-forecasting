# Release Notes

<<<<<<< HEAD
## v0.9.1 Adding TCN architecture (UNRELEASED)

### Added

- [TCN](https://arxiv.org/abs/1803.01271) (#549)
- Tutorial for TCN (#549)

### Contributors

- jdb78
- wangbingnan136
=======
## v0.9.1 UNRELEASED

### Fixed

- Initialization of TemporalFusionTransformer with multiple targets but loss for only one target (#550)
>>>>>>> ead62250

## v0.9.0 Simplified API (04/06/2021)

### Breaking changes

- Removed `dropout_categoricals` parameter from `TimeSeriesDataSet`.
  Use `categorical_encoders=dict(<variable_name>=NaNLabelEncoder(add_nan=True)`) instead (#518)
- Rename parameter `allow_missings` for `TimeSeriesDataSet` to `allow_missing_timesteps` (#518)
- Transparent handling of transformations. Forward methods should now call two new methods (#518):

  - `transform_output` to explicitly rescale the network outputs into the de-normalized space
  - `to_network_output` to create a dict-like named tuple. This allows tracing the modules with PyTorch's JIT. Only `prediction` is still required which is the main network output.

  Example:

  ```python
  def forward(self, x):
      normalized_prediction = self.module(x)
      prediction = self.transform_output(prediction=normalized_prediction, target_scale=x["target_scale"])
      return self.to_network_output(prediction=prediction)
  ```

### Fixed

- Fix quantile prediction for tensors on GPUs for distribution losses (#491)
- Fix hyperparameter update for RecurrentNetwork.from_dataset method (#497)

### Added

- Improved validation of input parameters of TimeSeriesDataSet (#518)

## v0.8.5 Generic distribution loss(es) (27/04/2021)

### Added

- Allow lists for multiple losses and normalizers (#405)
- Warn if normalization is with scale `< 1e-7` (#429)
- Allow usage of distribution losses in all settings (#434)

### Fixed

- Fix issue when predicting and data is on different devices (#402)
- Fix non-iterable output (#404)
- Fix problem with moving data to CPU for multiple targets (#434)

### Contributors

- jdb78
- domplexity

## v0.8.4 Simple models (07/03/2021)

### Added

- Adding a filter functionality to the timeseries datasset (#329)
- Add simple models such as LSTM, GRU and a MLP on the decoder (#380)
- Allow usage of any torch optimizer such as SGD (#380)

### Fixed

- Moving predictions to CPU to avoid running out of memory (#329)
- Correct determination of `output_size` for multi-target forecasting with the TemporalFusionTransformer (#328)
- Tqdm autonotebook fix to work outside of Jupyter (#338)
- Fix issue with yaml serialization for TensorboardLogger (#379)

### Contributors

- jdb78
- JakeForsey
- vakker

## v0.8.3 Bugfix release (31/01/2021)

### Added

- Make tuning trainer kwargs overwritable (#300)
- Allow adding categories to NaNEncoder (#303)

### Fixed

- Underlying data is copied if modified. Original data is not modified inplace (#263)
- Allow plotting of interpretation on passed figure for NBEATS (#280)
- Fix memory leak for plotting and logging interpretation (#311)
- Correct shape of `predict()` method output for multi-targets (#268)
- Remove cloudpickle to allow GPU trained models to be loaded on CPU devices from checkpoints (#314)

### Contributors

- jdb78
- kigawas
- snumumrik

## v0.8.2 Fix for output transformer (12/01/2021)

- Added missing output transformation which was switched off by default (#260)

## v0.8.1 Adding support for lag variables (10/01/2021)

### Added

- Add "Release Notes" section to docs (#237)
- Enable usage of lag variables for any model (#252)

### Changed

- Require PyTorch>=1.7 (#245)

### Fixed

- Fix issue for multi-target forecasting when decoder length varies in single batch (#249)
- Enable longer subsequences for min_prediction_idx that were previously wrongfully excluded (#250)

### Contributors

- jdb78

---

## v0.8.0 Adding multi-target support (03/01/2021)

### Added

- Adding support for multiple targets in the TimeSeriesDataSet (#199) and amended tutorials.
- Temporal fusion transformer and DeepAR with support for multiple tagets (#199)
- Check for non-finite values in TimeSeriesDataSet and better validate scaler argument (#220)
- LSTM and GRU implementations that can handle zero-length sequences (#235)
- Helpers for implementing auto-regressive models (#236)

### Changed

- TimeSeriesDataSet's `y` of the dataloader is a tuple of (target(s), weight) - potentially breaking for model or metrics implementation
  Most implementations will not be affected as hooks in BaseModel and MultiHorizonMetric were modified. (#199)

### Fixed

- Fixed autocorrelation for pytorch 1.7 (#220)
- Ensure reproducibility by replacing python `set()` with `dict.fromkeys()` (mostly TimeSeriesDataSet) (#221)
- Ensures BetaDistributionLoss does not lead to infinite loss if actuals are 0 or 1 (#233)
- Fix for GroupNormalizer if scaling by group (#223)
- Fix for TimeSeriesDataSet when using `min_prediction_idx` (#226)

### Contributors

- jdb78
- JustinNeumann
- reumar
- rustyconover

---

## v0.7.1 Tutorial on how to implement a new architecture (07/12/2020)

### Added

- Tutorial on how to implement a new architecture covering basic and advanced use cases (#188)
- Additional and improved documentation - particularly of implementation details (#188)

### Changed (breaking for new model implementations)

- Moved multiple private methods to public methods (particularly logging) (#188)
- Moved `get_mask` method from BaseModel into utils module (#188)
- Instead of using label to communicate if model is training or validating, using `self.training` attribute (#188)
- Using `sample((n,))` of pytorch distributions instead of deprecated `sample_n(n)` method (#188)

---

## v0.7.0 New API for transforming inputs and outputs with encoders (03/12/2020)

### Added

- Beta distribution loss for probabilistic models such as DeepAR (#160)

### Changed

- BREAKING: Simplifying how to apply transforms (such as logit or log) before and after applying encoder. Some transformations are included by default but a tuple of a forward and reverse transform function can be passed for arbitrary transformations. This requires to use a `transformation` keyword in target normalizers instead of, e.g. `log_scale` (#185)

### Fixed

- Incorrect target position if `len(static_reals) > 0` leading to leakage (#184)
- Fixing predicting completely unseen series (#172)

### Contributors

- jdb78
- JakeForsey

---

## v0.6.1 Bugfixes and DeepAR improvements (24/11/2020)

### Added

- Using GRU cells with DeepAR (#153)

### Fixed

- GPU fix for variable sequence length (#169)
- Fix incorrect syntax for warning when removing series (#167)
- Fix issue when using unknown group ids in validation or test dataset (#172)
- Run non-failing CI on PRs from forks (#166, #156)

### Docs

- Improved model selection guidance and explanations on how TimeSeriesDataSet works (#148)
- Clarify how to use with conda (#168)

### Contributors

- jdb78
- JakeForsey

---

## v0.6.0 Adding DeepAR (10/11/2020)

### Added

- DeepAR by Amazon (#115)
  - First autoregressive model in PyTorch Forecasting
  - Distribution loss: normal, negative binomial and log-normal distributions
  - Currently missing: handling lag variables and tutorial (planned for 0.6.1)
- Improved documentation on TimeSeriesDataSet and how to implement a new network (#145)

### Changed

- Internals of encoders and how they store center and scale (#115)

### Fixed

- Update to PyTorch 1.7 and PyTorch Lightning 1.0.5 which came with breaking changes for CUDA handling and with optimizers (PyTorch Forecasting Ranger version) (#143, #137, #115)

### Contributors

- jdb78
- JakeForesey

---

## v0.5.3 Bug fixes (31/10/2020)

### Fixes

- Fix issue where hyperparameter verbosity controlled only part of output (#118)
- Fix occasional error when `.get_parameters()` from `TimeSeriesDataSet` failed (#117)
- Remove redundant double pass through LSTM for temporal fusion transformer (#125)
- Prevent installation of pytorch-lightning 1.0.4 as it breaks the code (#127)
- Prevent modification of model defaults in-place (#112)

---

## v0.5.2 Fixes to interpretation and more control over hyperparameter verbosity (18/10/2020)

### Added

- Hyperparameter tuning with optuna to tutorial
- Control over verbosity of hyper parameter tuning

### Fixes

- Interpretation error when different batches had different maximum decoder lengths
- Fix some typos (no changes to user API)

---

## v0.5.1 PyTorch Lightning 1.0 compatibility (14/10/2020)

This release has only one purpose: Allow usage of PyTorch Lightning 1.0 - all tests have passed.

---

## v0.5.0 PyTorch Lightning 0.10 compatibility and classification (12/10/2020)

### Added

- Additional checks for `TimeSeriesDataSet` inputs - now flagging if series are lost due to high `min_encoder_length` and ensure parameters are integers
- Enable classification - simply change the target in the `TimeSeriesDataSet` to a non-float variable, use the `CrossEntropy` metric to optimize and output as many classes as you want to predict

### Changed

- Ensured PyTorch Lightning 0.10 compatibility
  - Using `LearningRateMonitor` instead of `LearningRateLogger`
  - Use `EarlyStopping` callback in trainer `callbacks` instead of `early_stopping` argument
  - Update metric system `update()` and `compute()` methods
  - Use `trainer.tuner.lr_find()` instead of `trainer.lr_find()` in tutorials and examples
- Update poetry to 1.1.0

---

## v0.4.1 Various fixes models and data (01/10/2020)

### Fixes

#### Model

- Removed attention to current datapoint in TFT decoder to generalise better over various sequence lengths
- Allow resuming optuna hyperparamter tuning study

#### Data

- Fixed inconsistent naming and calculation of `encoder_length`in TimeSeriesDataSet when added as feature

### Contributors

- jdb78

---

## v0.4.0 Metrics, performance, and subsequence detection (28/09/2020)

### Added

#### Models

- Backcast loss for N-BEATS network for better regularisation
- logging_metrics as explicit arguments to models

#### Metrics

- MASE (Mean absolute scaled error) metric for training and reporting
- Metrics can be composed, e.g. `0.3* metric1 + 0.7 * metric2`
- Aggregation metric that is computed on mean prediction over all samples to reduce mean-bias

#### Data

- Increased speed of parsing data with missing datapoints. About 2s for 1M data points. If `numba` is installed, 0.2s for 1M data points
- Time-synchronize samples in batches: ensure that all samples in each batch have with same time index in decoder

### Breaking changes

- Improved subsequence detection in TimeSeriesDataSet ensures that there exists a subsequence starting and ending on each point in time.
- Fix `min_encoder_length = 0` being ignored and processed as `min_encoder_length = max_encoder_length`

### Contributors

- jdb78
- dehoyosb

---

## v0.3.1 More tests and better docs (13/09/2020)

- More tests driving coverage to ~90%
- Performance tweaks for temporal fusion transformer
- Reformatting with sort
- Improve documentation - particularly expand on hyper parameter tuning

### Fixed

- Fix PoissonLoss quantiles calculation
- Fix N-Beats visualisations

---

## v0.3.0 More testing and interpretation features (02/09/2020)

### Added

- Calculating partial dependency for a variable
- Improved documentation - in particular added FAQ section and improved tutorial
- Data for examples and tutorials can now be downloaded. Cloning the repo is not a requirement anymore
- Added Ranger Optimizer from `pytorch_ranger` package and fixed its warnings (part of preparations for conda package release)
- Use GPU for tests if available as part of preparation for GPU tests in CI

### Changes

- **BREAKING**: Fix typo "add_decoder_length" to "add_encoder_length" in TimeSeriesDataSet

### Bugfixes

- Fixing plotting predictions vs actuals by slicing variables

---

## v0.2.4 Fix edge case in prediction logging (26/08/2020)

### Fixed

Fix bug where predictions were not correctly logged in case of `decoder_length == 1`.

### Added

- Add favicon to docs page

---

## v0.2.3 Make pip installable from master branch (23/08/2020)

Update build system requirements to be parsed correctly when installing with `pip install https://github.com/jdb78/pytorch-forecasting/`

---

## v0.2.2 Improving tests (23/08/2020)

- Add tests for MacOS
- Automatic releases
- Coverage reporting

---

## v0.2.1 Patch release (23/08/2020)

This release improves robustness of the code.

- Fixing bug across code, in particularly

  - Ensuring that code works on GPUs
  - Adding tests for models, dataset and normalisers
  - Test using GitHub Actions (tests on GPU are still missing)

- Extend documentation by improving docstrings and adding two tutorials.
- Improving default arguments for TimeSeriesDataSet to avoid surprises

---

## v0.2.0 Minor release (16/08/2020)

### Added

- Basic tests for data and model (mostly integration tests)
- Automatic target normalization
- Improved visualization and logging of temporal fusion transformer
- Model bugfixes and performance improvements for temporal fusion transformer

### Modified

- Metrics are reduced to calculating loss. Target transformations are done by new target transformer<|MERGE_RESOLUTION|>--- conflicted
+++ resolved
@@ -1,6 +1,5 @@
 # Release Notes
 
-<<<<<<< HEAD
 ## v0.9.1 Adding TCN architecture (UNRELEASED)
 
 ### Added
@@ -8,17 +7,15 @@
 - [TCN](https://arxiv.org/abs/1803.01271) (#549)
 - Tutorial for TCN (#549)
 
+### Fixed
+
+- Initialization of TemporalFusionTransformer with multiple targets but loss for only one target (#550)
+
 ### Contributors
 
 - jdb78
 - wangbingnan136
-=======
-## v0.9.1 UNRELEASED
-
-### Fixed
-
-- Initialization of TemporalFusionTransformer with multiple targets but loss for only one target (#550)
->>>>>>> ead62250
+
 
 ## v0.9.0 Simplified API (04/06/2021)
 
